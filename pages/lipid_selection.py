# Copyright (c) 2022, Colas Droin. All rights reserved.
# Use of this source code is governed by a BSD-style license that can be found in the LICENSE file.

""" This file contains the page used to select and visualize lipids according to pre-existing 
annotations, or directly using m/z ranges."""

# ==================================================================================================
# --- Imports
# ==================================================================================================

# Standard modules
import dash_bootstrap_components as dbc
from dash import dcc, html, clientside_callback
import logging
import dash
import json
import pandas as pd
from dash.dependencies import Input, Output, State, ALL
import dash_mantine_components as dmc
import numpy as np
# threadpoolctl import threadpool_limits, threadpool_info
#threadpool_limits(limits=8)
import os
os.environ['OMP_NUM_THREADS'] = '6'

# LBAE imports
from app import app, figures, data, storage, cache_flask
from modules.maldi_data import GridImageShelve

# Initialize GridImageShelve
grid_data = GridImageShelve(shelf_filename="grid_shelve", shelf_dir="./grid_data/")

# ==================================================================================================
# --- Layout
# ==================================================================================================


def return_layout(basic_config, slice_index):
    page = (
        html.Div(
            style={
                "position": "absolute",
                "top": "0px",
                "right": "0px",
                "bottom": "0px",
                "left": "6rem",
                "background-color": "#1d1c1f",
            },
            children=[
                html.Div(
                    className="fixed-aspect-ratio",
                    style={
                        "background-color": "#1d1c1f",
                    },
                    children=[
                        dbc.Spinner(
                            color="info",
                            spinner_style={
                                "margin-top": "40%",
                                "width": "3rem",
                                "height": "3rem",
                            },
                            children=dcc.Graph(
                                id="page-2-graph-heatmap-mz-selection",
                                config=basic_config
                                | {
                                    "toImageButtonOptions": {
                                        "format": "png",
                                        "filename": "brain_lipid_selection",
                                        "scale": 2,
                                    },"scrollZoom": True
                                }
                                | {"staticPlot": False},
                                style={
                                    "width": "95%",
                                    "height": "95%",
                                    "position": "absolute",
                                    "left": "0",
                                    "top": "0",
                                    "background-color": "#1d1c1f",
                                },
                                figure=figures.compute_heatmap_per_lipid(
                                    slice_index,
                                    "SM 34:1;O2",
                                    cache_flask=cache_flask,
                                ),
                            ),
                        ),
                        dmc.Group(
                            direction="column",
                            spacing=0,
                            style={
                                "left": "1%",
                                "top": "1em",
                            },
                            class_name="position-absolute",
                            children=[
                                dmc.Text("Choose up to 3 lipids", size="lg"),
                                dmc.Group(
                                    spacing="xs",
                                    align="flex-start",
                                    children=[
                                        dmc.MultiSelect(
                                            id="page-2-dropdown-lipids",
                                            data=data.return_lipid_options(),
                                            value=['SM 34:1;O2'],
                                            searchable=True,
                                            nothingFound="No lipid found",
                                            radius="md",
                                            size="xs",
                                            placeholder="Choose up to 3 lipids",
                                            clearable=False,
                                            maxSelectedValues=3,
                                            transitionDuration=150,
                                            transition="pop-top-left",
                                            transitionTimingFunction="ease",
                                            style={
                                                "width": "20em",
                                            },
                                        ),
                                        dmc.Button(
                                            children="Display as RGB",
                                            id="page-2-rgb-button",
                                            variant="filled",
                                            color="cyan",
                                            radius="md",
                                            size="xs",
                                            disabled=True,
                                            compact=False,
                                            loading=False,
                                        ),
                                        dmc.Button(
                                            children="Display as colormap",
                                            id="page-2-colormap-button",
                                            variant="filled",
                                            color="cyan",
                                            radius="md",
                                            size="xs",
                                            disabled=True,
                                            compact=False,
                                            loading=False,
                                        ),
<<<<<<< HEAD
                                        dmc.Button(
                                            children="Display all sections",
                                            id="page-2-all-sections-button",
                                            variant="filled",
                                            color="cyan",
                                            radius="md",
                                            size="xs",
                                            disabled=True,
                                            compact=False,
                                            loading=False,
                                        ),
                                        # dmc.Switch(
                                        #     id="page-2-toggle-apply-transform",
                                        #     label="Apply MAIA transform (if applicable)",
                                        #     checked=True,
                                        #     color="cyan",
                                        #     radius="xl",
                                        #     size="sm",
                                        # ),
=======
>>>>>>> 8601690c
                                    ],
                                ),
                            ],
                        ),
                        dmc.Text(
                            id="page-2-badge-input",
                            children="Current input: ",  #  + "m/z boundaries",
                            class_name="position-absolute",
                            style={"right": "1%", "top": "1em"},
                        ),
                        dmc.Badge(
                            id="page-2-badge-lipid-1",
                            children="name-lipid-1",
                            color="red",
                            variant="filled",
                            class_name="d-none",
                            style={"right": "1%", "top": "4em"},
                        ),
                        dmc.Badge(
                            id="page-2-badge-lipid-2",
                            children="name-lipid-2",
                            color="teal",
                            variant="filled",
                            class_name="d-none",
                            style={"right": "1%", "top": "6em"},
                        ),
                        dmc.Badge(
                            id="page-2-badge-lipid-3",
                            children="name-lipid-3",
                            color="blue",
                            variant="filled",
                            class_name="d-none",
                            style={"right": "1%", "top": "8em"},
                        ),
                        dmc.Group(
                            position="right",
                            direction="row",
                            style={
                                "right": "1rem",
                                "bottom": "0.5rem",
                                "position": "fixed",
                                "z-index": 1000,
                            },
                            class_name="position-absolute",
                            spacing=0,
                            children=[
                                dmc.Button(
                                    children="Download data",
                                    id="page-2-download-data-button",
                                    variant="filled",
                                    disabled=False,
                                    color="cyan",
                                    radius="md",
                                    size="xs",
                                    compact=False,
                                    loading=False,
                                    class_name="mt-1",
                                    style={"margin-right": "0.5rem"},
                                ),
                                dmc.Button(
                                    children="Download image",
                                    id="page-2-download-image-button",
                                    variant="filled",
                                    disabled=False,
                                    color="cyan",
                                    radius="md",
                                    size="xs",
                                    compact=False,
                                    loading=False,
                                    class_name="mt-1",
                                ),
                            ],
                        ),
                        dcc.Download(id="page-2-download-data"),
                    ],
                ),
            ],
        ),
    )

    return page


# ==================================================================================================
# --- Callbacks
# ==================================================================================================

@app.callback(
    Output("page-2-graph-heatmap-mz-selection", "figure"),
    Output("page-2-badge-input", "children"),

    Input("main-slider", "data"),
    Input("page-2-selected-lipid-1", "data"),
    Input("page-2-selected-lipid-2", "data"),
    Input("page-2-selected-lipid-3", "data"),
    Input("page-2-rgb-button", "n_clicks"),
    Input("page-2-colormap-button", "n_clicks"),
<<<<<<< HEAD
    Input("page-2-all-sections-button", "n_clicks"),
    Input("main-brain", "value"),
    # Input("page-2-button-bounds", "n_clicks"),
    # State("page-2-lower-bound", "value"),
    # State("page-2-upper-bound", "value"),
=======
    
>>>>>>> 8601690c
    State("page-2-badge-input", "children"),
)
def page_2_plot_graph_heatmap_mz_selection(
    slice_index,
    lipid_1_index,
    lipid_2_index,
    lipid_3_index,
    n_clicks_button_rgb,
    n_clicks_button_colormap,
<<<<<<< HEAD
    n_clicks_button_all_sections,
    brain_id,
    # n_clicks_button_bounds,
    # lb,
    # hb,
=======
>>>>>>> 8601690c
    graph_input,
):
    """This callback plots the heatmap of the selected lipid(s)."""
    print(f"\n========== page_2_plot_graph_heatmap_mz_selection ==========")
    print('indices:', lipid_1_index, lipid_2_index, lipid_3_index)
    print(f"slice_index: {slice_index}")
    logging.info("Entering function to plot heatmap or RGB depending on lipid selection")

    # Find out which input triggered the function
    id_input = dash.callback_context.triggered[0]["prop_id"].split(".")[0]
    value_input = dash.callback_context.triggered[0]["prop_id"].split(".")[1]
    print(f"id_input: {id_input}")    
    print("graph_input:", graph_input)
<<<<<<< HEAD
    print("brain_id:", brain_id)

    # # Case a two mz bounds values have been inputed
    # if id_input == "page-2-button-bounds" or (
    #     id_input == "main-slider" and graph_input == "Current input: " + "m/z boundaries"
    # ):
    #     if lb is not None and hb is not None:
    #         lb, hb = float(lb), float(hb)
    #         if lb >= 400 and hb <= 1600 and hb - lb > 0 and hb - lb < 10:
    #             return (
    #                 figures.compute_heatmap_per_mz(slice_index, lb, hb, cache_flask=cache_flask),
    #                 "Current input: " + "m/z boundaries",
    #             )

    #     return dash.no_update
=======
    print("value_input:", value_input)
>>>>>>> 8601690c

    # If a lipid selection has been done
    if (
        id_input == "page-2-selected-lipid-1"
        or id_input == "page-2-selected-lipid-2"
        or id_input == "page-2-selected-lipid-3"
        or id_input == "page-2-rgb-button"
        or id_input == "page-2-colormap-button"
        or id_input == "page-2-all-sections-button"
        or id_input == "main-brain"
        or (
            (id_input == "main-slider") # or id_input == "page-2-toggle-apply-transform")
            and (
                graph_input == "Current input: " + "Lipid selection colormap"
                or graph_input == "Current input: " + "Lipid selection RGB"
                or graph_input == "Current input: " + "Lipid selection all sections"
            )
        )
    ):
        if lipid_1_index >= 0 or lipid_2_index >= 0 or lipid_3_index >= 0:
            ll_lipid_names = [
                # [
                    ' '.join([
                        data.get_annotations().iloc[index]["name"].split('_')[i] + ' ' 
                        + data.get_annotations().iloc[index]["structure"].split('_')[i] 
                        for i in range(len(data.get_annotations().iloc[index]["name"].split('_')))
                    ])
                    # data.get_annotations().iloc[index]["name"]
                    # + " "
                    # + data.get_annotations().iloc[index]["structure"]
                    # + "_"
                    # + data.get_annotations().iloc[index]["cation"]
                # ]
                if index != -1
                else None
                for index in [lipid_1_index, lipid_2_index, lipid_3_index]
            ]
            # print("ll_lipid_names:", ll_lipid_names)
            
            # Check if the current plot must be a heatmap
            if (
                id_input == "page-2-colormap-button"
                or (
                    id_input == "main-slider"
                    and graph_input == "Current input: " + "Lipid selection colormap"
                )
                # or (
                #     id_input == "page-2-toggle-apply-transform"
                #     and graph_input == "Current input: " + "Lipid selection colormap"
                # )
            ):
                # you also need to check that only one lipid is selected
                if ll_lipid_names.count(None) == len(ll_lipid_names) - 1 and None in ll_lipid_names:
                    nonull_ll_lipid_names = [x for x in ll_lipid_names if x is not None][0]
                    image = figures.compute_image_per_lipid(
                        slice_index,
                        RGB_format=False,
                        lipid_name=nonull_ll_lipid_names,
                        cache_flask=cache_flask,
                    )
                    return (
                        figures.build_lipid_heatmap_from_image(
                            image, 
                            return_base64_string=False)
                        # figures.compute_heatmap_per_lipid_selection(
                        #     slice_index,
                        # # ll_lipid_bounds,
                        # # apply_transform=apply_transform,
                        # ll_lipid_names=ll_lipid_names,
                        # cache_flask=cache_flask,
                    ,
                    "Current input: " + "Lipid selection colormap",
                )
                else:
                    logging.info("Trying to plot a heatmap for more than one lipid, not possible. Return the rgb plot instead")
                    return (
                        figures.compute_rgb_image_per_lipid_selection(
                            slice_index,
                            ll_lipid_names=ll_lipid_names,
                            cache_flask=cache_flask,
                        ),
                        "Current input: " + "Lipid selection RGB",
                    )

            # Or if the current plot must be an RGB image
            elif (
                id_input == "page-2-rgb-button"
                or (
                    id_input == "main-slider"
                    and graph_input == "Current input: " + "Lipid selection RGB"
                )
                # or (
                #     id_input == "page-2-toggle-apply-transform"
                #     and graph_input == "Current input: " + "Lipid selection RGB"
                # )
            ):
                return (
                    figures.compute_rgb_image_per_lipid_selection(
                        slice_index,
                        # ll_lipid_bounds,
                        # apply_transform=apply_transform,
                        ll_lipid_names=ll_lipid_names,
                        cache_flask=cache_flask,
                    ),
                    "Current input: " + "Lipid selection RGB",
                )

            # Or if the current plot must be all sections
            elif (
                id_input == "page-2-all-sections-button"
                or (
                    id_input == "main-slider"
                    and graph_input == "Current input: " + "Lipid selection all sections"
                )
            ):
                print("--- option 1.4 ---")
                # Check that only one lipid is selected
                if ll_lipid_names.count(None) == len(ll_lipid_names) - 1 and None in ll_lipid_names:

                    print("INSIDE! brain_id:", brain_id)

                    nonull_ll_lipid_names = [x for x in ll_lipid_names if x is not None][0]
                    # Use the selected lipid instead of hardcoded one
                    image = grid_data.retrieve_grid_image(
                        lipid=nonull_ll_lipid_names,
                        sample=brain_id
                    )

                    return(figures.build_lipid_heatmap_from_image(
                                image, 
                                return_base64_string=False),
                            "Current input: " + "Lipid selection all sections")
                else:
                    print("--- option 1.4.2 ---")
                    logging.info("Trying to display all sections for more than one lipid, not possible. Using first selected lipid.")
                    # Get the first non-None lipid name
                    first_lipid = next((name for name in ll_lipid_names if name is not None), "SM 34:1;O2")
                    image = grid_data.retrieve_grid_image(
                        lipid=first_lipid,
                        sample=brain_id
                    )
                    
                    return(figures.build_lipid_heatmap_from_image(
                                image, 
                                return_base64_string=False),
                            "Current input: " + "Lipid selection all sections")
            
            # Plot RBG By default
            else:
                logging.info("Right before calling the graphing function")
                return (
                    figures.compute_rgb_image_per_lipid_selection(
                        slice_index,
                        # ll_lipid_bounds,
                        # apply_transform=apply_transform,
                        ll_lipid_names=ll_lipid_names,
                        cache_flask=cache_flask,
                    ),
                    "Current input: " + "Lipid selection RGB",
                )
        elif (
            id_input == "main-slider" and graph_input == "Current input: "
        ):
            print(f"No lipid has been selected, the current lipid is SM 34:1;O2 and the slice is {slice_index}")
            return (
                figures.compute_heatmap_per_lipid(slice_index, 
                                                "SM 34:1;O2",
                                                # lb, hb, 
                                                cache_flask=cache_flask),
                "Current input: " + "SM 34:1;O2",
            )
        else:
            # No lipid has been selected
            print(slice_index)
            return (
                figures.compute_heatmap_per_lipid(slice_index, 
                                                "SM 34:1;O2",
                                                # lb, hb, 
                                                cache_flask=cache_flask),
                "Current input: " + "SM 34:1;O2", # + "m/z boundaries"
            )

    # If no trigger, the page has just been loaded, so load new figure with default parameters
    else:
        return dash.no_update

@app.callback(
    Output("page-2-badge-lipid-1", "children"),
    Output("page-2-badge-lipid-2", "children"),
    Output("page-2-badge-lipid-3", "children"),
    Output("page-2-selected-lipid-1", "data"),
    Output("page-2-selected-lipid-2", "data"),
    Output("page-2-selected-lipid-3", "data"),
    Output("page-2-badge-lipid-1", "class_name"),
    Output("page-2-badge-lipid-2", "class_name"),
    Output("page-2-badge-lipid-3", "class_name"),
    Input("page-2-dropdown-lipids", "value"),
    Input("page-2-badge-lipid-1", "class_name"),
    Input("page-2-badge-lipid-2", "class_name"),
    Input("page-2-badge-lipid-3", "class_name"),
    Input("main-slider", "data"),
    State("page-2-selected-lipid-1", "data"),
    State("page-2-selected-lipid-2", "data"),
    State("page-2-selected-lipid-3", "data"),
    State("page-2-badge-lipid-1", "children"),
    State("page-2-badge-lipid-2", "children"),
    State("page-2-badge-lipid-3", "children"),
    State("main-brain", "value"),
)
def page_2_add_toast_selection(
    l_lipid_names,
    class_name_badge_1,
    class_name_badge_2,
    class_name_badge_3,
    slice_index,
    lipid_1_index,
    lipid_2_index,
    lipid_3_index,
    header_1,
    header_2,
    header_3,
    brain_id,
):
    """This callback adds the selected lipid to the selection."""
    logging.info("Entering function to update lipid data")
    print("\n================ page_2_add_toast_selection ================")
    # Find out which input triggered the function
    id_input = dash.callback_context.triggered[0]["prop_id"].split(".")[0]
    value_input = dash.callback_context.triggered[0]["prop_id"].split(".")[1]
    # print(f"id_input: {id_input}")
    # print(f"value_input: {value_input}")
    # if page-2-dropdown-lipids is called while there's no lipid name defined, it means the page
    # just got loaded
    if len(id_input) == 0 or (id_input == "page-2-dropdown-lipids" and l_lipid_names is None):
        # Initialize with SM 34:1;O2 as the default lipid
        default_lipid = "SM 34:1;O2"
        # Find lipid location for the default lipid
        name, structure = default_lipid.split(" ")
        l_lipid_loc = (
            data.get_annotations()
            .index[
                (data.get_annotations()["name"] == name)
                & (data.get_annotations()["structure"] == structure)
                & (data.get_annotations()["slice"] == slice_index)
            ]
            .tolist()
        )
        
        # If no match for current slice, try to find it in any slice
        if len(l_lipid_loc) == 0:
            l_lipid_loc = (
                data.get_annotations()
                .index[
                    (data.get_annotations()["name"] == name)
                    & (data.get_annotations()["structure"] == structure)
                ]
                .tolist()
            )[:1]
        
        # Set default lipid if found
        if len(l_lipid_loc) > 0:
            lipid_1_index = l_lipid_loc[0]
            header_1 = default_lipid
            class_name_badge_1 = "position-absolute"
            return header_1, "", "", lipid_1_index, -1, -1, class_name_badge_1, "d-none", "d-none"
        else:
            # Fallback if lipid not found
            return "", "", "", -1, -1, -1, "d-none", "d-none", "d-none", # None

    # If one or several lipids have been deleted
    if l_lipid_names is not None:
        if len(l_lipid_names) < len(
            [x for x in [lipid_1_index, lipid_2_index, lipid_3_index] if x != -1]
        ):
            logging.info("One or several lipids have been deleter. Cleaning lipid badges now.")
            for idx_header, header in enumerate([header_1, header_2, header_3]):
                found = False
                for lipid_name in l_lipid_names:
                    if lipid_name == header:
                        found = True
                if not found:
                    if idx_header == 0:
                        header_1 = ""
                        lipid_1_index = -1
                        class_name_badge_1 = "d-none"
                    if idx_header == 1:
                        header_2 = ""
                        lipid_2_index = -1
                        class_name_badge_2 = "d-none"
                    if idx_header == 2:
                        header_3 = ""
                        lipid_3_index = -1
                        class_name_badge_3 = "d-none"

            return (
                header_1,
                header_2,
                header_3,
                lipid_1_index,
                lipid_2_index,
                lipid_3_index,
                class_name_badge_1,
                class_name_badge_2,
                class_name_badge_3,
            )

    # Otherwise, update selection or add lipid
    if (
        id_input == "page-2-dropdown-lipids" and l_lipid_names is not None
    ) or id_input == "main-slider":
        # If a new slice has been selected
        if id_input == "main-slider":
            # print(f"header_1: {header_1}")
            # print(f"header_2: {header_2}")
            # print(f"header_3: {header_3}")
            # for each lipid, get lipid name, structure and cation
            for header in [header_1, header_2, header_3]:
                # if len(header) > 1:
                if len(header.split(" ")) == 2:
                    name, structure = header.split(" ")
                else:   
                    name = "_".join(header.split(" ")[::2])
                    structure = "_".join(header.split(" ")[1::2])
                # print(f"name: {name}")
                # print(f"structure: {structure}")
            
                # Find lipid location
                l_lipid_loc_temp = (
                    data.get_annotations()
                    .index[
                        (data.get_annotations()["name"] == name)
                        & (data.get_annotations()["structure"] == structure)
                    ]
                    .tolist()
                )
                # print(f"l_lipid_loc_temp: {l_lipid_loc_temp}")
                l_lipid_loc = [
                    l_lipid_loc_temp[i]
                    for i, x in enumerate(
                        data.get_annotations().iloc[l_lipid_loc_temp]["slice"] == slice_index
                    )
                    if x
                ]
                # print(f"l_lipid_loc: {l_lipid_loc}")
                # # Fill list with first annotation that exists if it can't find one for the
                # # current slice
                # if len(l_lipid_loc) == 0:
                #     l_lipid_loc = l_lipid_loc_temp[:1]

                # Record location and lipid name
                lipid_index = l_lipid_loc[0] if len(l_lipid_loc) > 0 else -1

                # If lipid has already been selected before, replace the index
                if header_1 == header:
                    lipid_1_index = lipid_index
                elif header_2 == header:
                    lipid_2_index = lipid_index
                elif header_3 == header:
                    lipid_3_index = lipid_index

            logging.info("Returning updated lipid data")
            return (
                header_1,
                header_2,
                header_3,
                lipid_1_index,
                lipid_2_index,
                lipid_3_index,
                class_name_badge_1,
                class_name_badge_2,
                class_name_badge_3,
                # None,
            )

        # If lipids have been added from dropdown menu
        elif id_input == "page-2-dropdown-lipids":
            # print(f"header_1: {header_1}")
            # print(f"header_2: {header_2}")
            # print(f"header_3: {header_3}")
            
            # Get the lipid name and structure
            # name, structure = l_lipid_names[-1].split(" ")

            # print(f"l_lipid_names[-1]: {l_lipid_names[-1]}")

            if len(l_lipid_names[-1]) == 2:
                name, structure = l_lipid_names[-1].split(" ")
            else:   
                name = "_".join(l_lipid_names[-1].split(" ")[::2])
                structure = "_".join(l_lipid_names[-1].split(" ")[1::2])
            print(f"name: {name}")
            print(f"structure: {structure}")

            # Find lipid location
            l_lipid_loc = (
                data.get_annotations()
                .index[
                    (data.get_annotations()["name"] == name)
                    & (data.get_annotations()["structure"] == structure)
                    & (data.get_annotations()["slice"] == slice_index)
                ]
                .tolist()
            )
            # print(f"l_lipid_loc: {l_lipid_loc}")

            # If several lipids correspond to the selection, we have a problem...
            if len(l_lipid_loc) > 1:
                logging.warning("More than one lipid corresponds to the selection")
                l_lipid_loc = [l_lipid_loc[-1]]

            if len(l_lipid_loc) < 1:
                logging.warning("No lipid annotation exist. Taking another slice annotation")
                l_lipid_loc = (
                    data.get_annotations()
                    .index[
                        (data.get_annotations()["name"] == name)
                        & (data.get_annotations()["structure"] == structure)
                    ]
                    .tolist()
                )[:1]
                # return dash.no_update

            # Record location and lipid name
            lipid_index = l_lipid_loc[0]
            lipid_string = l_lipid_names[-1] # name + " " + structure ################################

            change_made = False

            # If lipid has already been selected before, replace the index
            if header_1 == lipid_string:
                # print("I am here")
                lipid_1_index = lipid_index
                change_made = True
            elif header_2 == lipid_string:
                lipid_2_index = lipid_index
                change_made = True
            elif header_3 == lipid_string:
                lipid_3_index = lipid_index
                change_made = True

            # If it's a new lipid selection, fill the first available header
            if lipid_string not in [header_1, header_2, header_2]:
                # Check first slot available
                if class_name_badge_1 == "d-none":
                    header_1 = lipid_string
                    lipid_1_index = lipid_index
                    class_name_badge_1 = "position-absolute"
                elif class_name_badge_2 == "d-none":
                    header_2 = lipid_string
                    lipid_2_index = lipid_index
                    class_name_badge_2 = "position-absolute"
                elif class_name_badge_3 == "d-none":
                    header_3 = lipid_string
                    lipid_3_index = lipid_index
                    class_name_badge_3 = "position-absolute"
                else:
                    logging.warning("More than 3 lipids have been selected")
                    return dash.no_update
                change_made = True

            if change_made:
                logging.info(
                    "Changes have been made to the lipid selection or indexation,"
                    + " propagating callback."
                )
                return (
                    header_1,
                    header_2,
                    header_3,
                    lipid_1_index,
                    lipid_2_index,
                    lipid_3_index,
                    class_name_badge_1,
                    class_name_badge_2,
                    class_name_badge_3,
                    # None,
                )
            else:
                return dash.no_update

    return dash.no_update


@app.callback(
    Output("page-2-download-data", "data"),
    Input("page-2-download-data-button", "n_clicks"),
    State("page-2-selected-lipid-1", "data"),
    State("page-2-selected-lipid-2", "data"),
    State("page-2-selected-lipid-3", "data"),
    State("main-slider", "data"),
    State("page-2-toggle-apply-transform", "checked"),
    State("page-2-badge-input", "children"),
    State("boundaries-low-resolution-mz-plot", "data"),
    State("page-2-lower-bound", "value"),
    State("page-2-upper-bound", "value"),
    prevent_initial_call=True,
)
def page_2_download(
    n_clicks,
    lipid_1_index,
    lipid_2_index,
    lipid_3_index,
    slice_index,
    apply_transform,
    graph_input,
    bound_high_res,
    lb,
    hb,
):
    """This callback is used to generate and download the data in proper format."""

    # Current input is lipid selection
    if (
        graph_input == "Current input: " + "Lipid selection colormap"
        or graph_input == "Current input: " + "Lipid selection RGB"
    ):
        l_lipids_indexes = [
            x for x in [lipid_1_index, lipid_2_index, lipid_3_index] if x is not None and x != -1
        ]
        # If lipids has been selected from the dropdown, filter them in the df and download them
        if len(l_lipids_indexes) > 0:

            def to_excel(bytes_io):
                xlsx_writer = pd.ExcelWriter(bytes_io, engine="xlsxwriter")
                data.get_annotations().iloc[l_lipids_indexes].to_excel(
                    xlsx_writer, index=False, sheet_name="Selected lipids"
                )
                for i, index in enumerate(l_lipids_indexes):
                    name = (
                        data.get_annotations().iloc[index]["name"]
                        + " "
                        + data.get_annotations().iloc[index]["structure"]
                    )

                    # Need to clean name to use it as a sheet name
                    name = name.replace(":", "").replace("/", "")
                    lb = float(data.get_annotations().iloc[index]["min"]) - 10**-2
                    hb = float(data.get_annotations().iloc[index]["max"]) + 10**-2
                    x, y = figures.compute_spectrum_high_res(
                        slice_index,
                        lb,
                        hb,
                        plot=False,
                        standardization=apply_transform,
                        cache_flask=cache_flask,
                    )
                    df = pd.DataFrame.from_dict({"m/z": x, "Intensity": y})
                    df.to_excel(xlsx_writer, index=False, sheet_name=name[:31])
                xlsx_writer.save()

            return dcc.send_data_frame(to_excel, "my_lipid_selection.xlsx")

    # Current input is manual boundaries selection from input box
    if graph_input == "Current input: " + "m/z boundaries":
        lb, hb = float(lb), float(hb)
        if lb >= 400 and hb <= 1600 and hb - lb > 0 and hb - lb < 10:

            def to_excel(bytes_io):
                # Get spectral data
                mz, intensity = figures.compute_spectrum_high_res(
                    slice_index,
                    lb - 10**-2,
                    hb + 10**-2,
                    force_xlim=True,
                    standardization=apply_transform,
                    cache_flask=cache_flask,
                    plot=False,
                )

                # Turn to dataframe
                dataset = pd.DataFrame.from_dict({"m/z": mz, "Intensity": intensity})

                # Export to excel
                xlsx_writer = pd.ExcelWriter(bytes_io, engine="xlsxwriter")
                dataset.to_excel(xlsx_writer, index=False, sheet_name="mz selection")
                xlsx_writer.save()

            return dcc.send_data_frame(to_excel, "my_boundaries_selection.xlsx")

    # Current input is boundaries from the low-res m/z plot
    elif graph_input == "Current input: " + "Selection from high-res m/z graph":
        if bound_high_res is not None:
            # Case the zoom is high enough
            if bound_high_res[1] - bound_high_res[0] <= 3:

                def to_excel(bytes_io):
                    # Get spectral data
                    bound_high_res = json.loads(bound_high_res)
                    mz, intensity = figures.compute_spectrum_high_res(
                        slice_index,
                        bound_high_res[0],
                        bound_high_res[1],
                        standardization=apply_transform,
                        cache_flask=cache_flask,
                        plot=False,
                    )

                    # Turn to dataframe
                    dataset = pd.DataFrame.from_dict({"m/z": mz, "Intensity": intensity})

                    # Export to excel
                    xlsx_writer = pd.ExcelWriter(bytes_io, engine="xlsxwriter")
                    dataset.to_excel(xlsx_writer, index=False, sheet_name="mz selection")
                    xlsx_writer.save()

                return dcc.send_data_frame(to_excel, "my_boundaries_selection.xlsx")

    return dash.no_update

@app.callback(
    Output("page-2-rgb-button", "disabled"),
    Output("page-2-colormap-button", "disabled"),
    Output("page-2-all-sections-button", "disabled"),
    Input("page-2-selected-lipid-1", "data"),
    Input("page-2-selected-lipid-2", "data"),
    Input("page-2-selected-lipid-3", "data"),
)
def page_2_active_download(lipid_1_index, lipid_2_index, lipid_3_index):
    # print("lipid_1_index", lipid_1_index)
    # print("lipid_2_index", lipid_2_index)
    # print("lipid_3_index", lipid_3_index)
    """This callback is used to toggle on/off the display rgb and colormap buttons."""
    # logging.info("Enabled rgb and colormap buttons")
    # Get the current lipid selection
    l_lipids_indexes = [
        x for x in [lipid_1_index, lipid_2_index, lipid_3_index] if x is not None and x != -1
    ]
    # If lipids has been selected from the dropdown, activate button
    if len(l_lipids_indexes) > 0:
        # print("=============Disabled rgb and colormap buttons=============")
        return False, False, False
    else:
        # print("=============Enabled rgb and colormap buttons=============")
        return True, True, True

clientside_callback(
    """
    function(n_clicks){
        if(n_clicks > 0){
            domtoimage.toBlob(document.getElementById('page-2-graph-heatmap-mz-selection'))
                .then(function (blob) {
                    window.saveAs(blob, 'lipid_selection_plot.png');
                }
            );
        }
    }
    """,
    Output("page-2-download-image-button", "n_clicks"),
    Input("page-2-download-image-button", "n_clicks"),
)
"""This clientside callback is used to download the current heatmap."""<|MERGE_RESOLUTION|>--- conflicted
+++ resolved
@@ -140,7 +140,6 @@
                                             compact=False,
                                             loading=False,
                                         ),
-<<<<<<< HEAD
                                         dmc.Button(
                                             children="Display all sections",
                                             id="page-2-all-sections-button",
@@ -160,8 +159,6 @@
                                         #     radius="xl",
                                         #     size="sm",
                                         # ),
-=======
->>>>>>> 8601690c
                                     ],
                                 ),
                             ],
@@ -259,15 +256,11 @@
     Input("page-2-selected-lipid-3", "data"),
     Input("page-2-rgb-button", "n_clicks"),
     Input("page-2-colormap-button", "n_clicks"),
-<<<<<<< HEAD
     Input("page-2-all-sections-button", "n_clicks"),
     Input("main-brain", "value"),
     # Input("page-2-button-bounds", "n_clicks"),
     # State("page-2-lower-bound", "value"),
     # State("page-2-upper-bound", "value"),
-=======
-    
->>>>>>> 8601690c
     State("page-2-badge-input", "children"),
 )
 def page_2_plot_graph_heatmap_mz_selection(
@@ -277,14 +270,11 @@
     lipid_3_index,
     n_clicks_button_rgb,
     n_clicks_button_colormap,
-<<<<<<< HEAD
     n_clicks_button_all_sections,
     brain_id,
     # n_clicks_button_bounds,
     # lb,
     # hb,
-=======
->>>>>>> 8601690c
     graph_input,
 ):
     """This callback plots the heatmap of the selected lipid(s)."""
@@ -298,25 +288,8 @@
     value_input = dash.callback_context.triggered[0]["prop_id"].split(".")[1]
     print(f"id_input: {id_input}")    
     print("graph_input:", graph_input)
-<<<<<<< HEAD
     print("brain_id:", brain_id)
-
-    # # Case a two mz bounds values have been inputed
-    # if id_input == "page-2-button-bounds" or (
-    #     id_input == "main-slider" and graph_input == "Current input: " + "m/z boundaries"
-    # ):
-    #     if lb is not None and hb is not None:
-    #         lb, hb = float(lb), float(hb)
-    #         if lb >= 400 and hb <= 1600 and hb - lb > 0 and hb - lb < 10:
-    #             return (
-    #                 figures.compute_heatmap_per_mz(slice_index, lb, hb, cache_flask=cache_flask),
-    #                 "Current input: " + "m/z boundaries",
-    #             )
-
-    #     return dash.no_update
-=======
     print("value_input:", value_input)
->>>>>>> 8601690c
 
     # If a lipid selection has been done
     if (
