# Copyright (c) 2022, Colas Droin. All rights reserved.
# Use of this source code is governed by a BSD-style license that can be found in the LICENSE file.

"""This class is used to produce the figures and widgets used in the app, themselves requiring data
from the MALDI imaging, and the Allen Brain Atlas, as well as the mapping between the two."""

# ==================================================================================================
# --- Imports
# ==================================================================================================

# Standard modules
import numpy as np
import logging
from modules.tools.misc import logmem
import plotly.graph_objects as go
import plotly.express as px
from skimage import io
from scipy.ndimage.interpolation import map_coordinates
import pandas as pd
from scipy.interpolate import griddata
from modules.tools.external_lib.clustergram import Clustergram
import copy
from plotly.subplots import make_subplots

# LBAE imports
from modules.tools.image import convert_image_to_base64
from modules.tools.atlas import project_image, slice_to_atlas_transform
from modules.tools.volume import (
    filter_voxels,
    fill_array_borders,
    fill_array_interpolation,
    fill_array_slices,
    crop_array,
)
from config import dic_colors, l_colors
from modules.tools.spectra import (
    compute_image_using_index_and_image_lookup,
    compute_index_boundaries,
    compute_avg_intensity_per_lipid,
    global_lipid_index_store,
    compute_thread_safe_function,
)

from modules.maldi_data import LipidImage

# ==================================================================================================
# --- Class
# ==================================================================================================


class Figures:
    """This class is used to produce the figures and widgets used in the app. It uses the special
    attribute __slots__ for faster access to the attributes. Parameters are ignored in the docstring
    of the listed methods below to save space. Please consult the docstring of the actual methods
    in the source-code for more information:

    Attributes:
        _data (MaldiData): MaldiData object, used to manipulate the raw MALDI data.
        _storage (Storage): Used to access the shelve database.
        _atlas (Atlas): Used to manipulate the objects coming from the Allen Brain Atlas.

    Methods:
        __init__(): Initialize the Figures class.
        compute_array_basic_images(): Computes a three-dimensional array representing all slices
            from the maldi_data acquisition (TIC) or the corresponding image from the atlas.
        compute_figure_basic_image(): Computes a figure representing slices from the TIC or the
            corresponding image from the atlas.
        compute_figure_slices_3D(): Computes a figure representing all slices from the maldi data in
            3D.
        get_surface(): Computes a Plotly Surface representing the requested slice in 3D.
        compute_image_per_lipid(): Allows to query the MALDI data to extract an image representing
            the intensity of each lipid in the requested slice.
        compute_normalization_factor_across_slices(): Computes a dictionnary of normalization
            factors across all slices.
        build_lipid_heatmap_from_image(): Converts a numpy array into a base64 string, a go.Image,
            or a Plotly Figure.
        compute_heatmap_per_mz(): Computes a heatmap of the lipid expressed in the requested slice
            whose m/z is between the two provided boundaries.
        compute_heatmap_per_lipid_selection(): Computes a heatmap of the sum of expression of the
            requested lipids in the requested slice.
        compute_rgb_array_per_lipid_selection(): Computes a numpy RGB array of expression of the
            requested lipids in the requested slice.
        compute_rgb_image_per_lipid_selection(): Similar to compute_heatmap_per_lipid_selection, but
            computes an RGB image instead of a heatmap.
        compute_spectrum_low_res(): Returns the full (low-resolution) spectrum of the requested
            slice.
        compute_spectrum_high_res(): Returns the full (high-resolution) spectrum of the requested
            slice between the two provided m/z boundaries.
        return_empty_spectrum(): Returns an empty spectrum.
        return_heatmap_lipid(): Either generate a Plotly Figure containing an empty go.Heatmap,
            or complete the figure passed as argument with a proper layout that matches the theme of
            the app.
        compute_treemaps_figure(): Generates a Plotly Figure containing a treemap of the Allen Brain
            Atlas hierarchy.
        compute_3D_root_volume(): Generate a go.Isosurface of the Allen Brain root structure,
            which will be used to enclose the display of lipid expression of other structures in the
            brain.
        get_array_of_annotations(): Returns the array of annotations from the Allen Brain Atlas,
            subsampled to decrease the size of the output.
        compute_l_array_2D(): Gets the list of expression per slice for all slices for the
            computation of the 3D brain volume.
        compute_array_coordinates_3D(): Computes the list of coordinates and expression values for
            the voxels used in the 3D representation of the brain.
        compute_3D_volume_figure(): Computes a Plotly Figure containing a go.Volume object
            representing the expression of the requested lipids in the selected regions.
        compute_clustergram_figure(): Computes a Plotly Clustergram figure, allowing to cluster and
            compare the expression of all the MAIA-transformed lipids in the dataset in the selected
            regions.
        compute_scatter_3D(): cmputes a figure representing, in a 3D scatter plot, the spots
            acquired using spatial scRNAseq experiments.
        compute_barplots_enrichment(): Computes two figures representing, in barplots, the lipid
            expression in the spots acquired using spatial scRNAseq experiments, as well as how it
            can be explained by an elastic net regression using gene expression as explaing factors.
        compute_heatmap_lipid_genes(): Computes a heatmap representing the expression of a
        given lipid in the MALDI data and the expressions of the selected genes.
        shelve_arrays_basic_figures(): Shelves in the database all the arrays of basic images
            computed in compute_figure_basic_image(), across all slices and all types of arrays.
        shelve_all_l_array_2D(): Precomputes and shelves all the arrays of lipid expression used in
            a 3D representation of the brain.
        shelve_all_arrays_annotation(): Precomputes and shelves the array of structure annotation
            used in a 3D representation of the brain.
    """

    __slots__ = ["_data", "_atlas", "_storage"]

    # ==============================================================================================
    # --- Constructor
    # ==============================================================================================

    def __init__(
        self,
        maldi_data,
        storage,
        atlas,
        # brain_id, slice_index, lipid_name,
        # scRNAseq, sample=False
    ):
        """Initialize the Figures class.

        Args:
            maldi_data (MaldiData): MaldiData object, used to manipulate the raw MALDI data.
            storage (Storage): Used to access the shelve database.
            atlas (Atlas): Used to manipulate the objects coming from the Allen Brain Atlas.
            scRNAseq (ScRNAseq): Used to manipulate the objects coming from the scRNAseq dataset.
            sample (bool, optional): If True, only a fraction of the precomputations are made (for
                debug). Default to False.
        """
        logging.info("Initializing Figures object" + logmem())

        # Attribute to easily access the maldi and allen brain atlas data
        self._data = maldi_data
        self._atlas = atlas
        # self._scRNAseq = scRNAseq

        # attribute to access the shelve database
        self._storage = storage

        # # Dic of normalization factors across slices for MAIA normalized lipids
        # self.dic_normalization_factors = self._storage.return_shelved_object(
        #     "figures/lipid_selection",
        #     "dic_normalization_factors",
        #     force_update=False,
        #     compute_function=self.compute_normalization_factor_across_slices,
        #     cache_flask=None,  # No cache since launched at startup
        # )

        # Check that treemaps has been computed already. If not, compute it and store it.
        if not self._storage.check_shelved_object("figures/atlas_page/3D", "treemaps"):
            self._storage.return_shelved_object(
                "figures/atlas_page/3D",
                "treemaps",
                force_update=False,
                compute_function=self.compute_treemaps_figure,
            ),

        # # Check that 3D slice figures have been computed already. If not, compute it and store it.
        # for brain in ["brain_1", "brain_2"]:
        #     if not self._storage.check_shelved_object("figures/3D_page", "slices_3D_" + brain):
        #         self._storage.return_shelved_object(
        #             "figures/3D_page",
        #             "slices_3D",
        #             force_update=False,
        #             compute_function=self.compute_figure_slices_3D,
        #             brain=brain,
        #         )

        # # Check that the 3D root volume figure has been computed already. If not, compute it and
        # # store it.
        # if self._storage.check_shelved_object("figures/scRNAseq_page", "scatter3D"):
        #     self._storage.return_shelved_object(
        #         "figures/scRNAseq_page",
        #         "scatter3D",
        #         force_update=False,
        #         compute_function=self.compute_scatter_3D,
        #     )

        # # Check that the 3D scatter plot for scRNAseq data has been computed already. If not,
        # # compute it and store it.
        # if not self._storage.check_shelved_object("figures/3D_page", "volume_root"):
        #     self._storage.return_shelved_object(
        #         "figures/3D_page",
        #         "volume_root",
        #         force_update=False,
        #         compute_function=self.compute_3D_root_volume,
        #     )

        # # Check that the base figures for lipid/genes heatmap have been computed already. If not,
        # # compute them and store them.
        # if not self._storage.check_shelved_object(
        #     "figures/scRNAseq_page", "base_heatmap_lipid_True"
        # ) or not self._storage.check_shelved_object(
        #     "figures/scRNAseq_page", "base_heatmap_lipid_False"
        # ):
        #     self._storage.return_shelved_object(
        #         "figures/scRNAseq_page",
        #         "base_heatmap_lipid",
        #         force_update=False,
        #         compute_function=self.compute_heatmap_lipid_genes,
        #         brain_1=False,
        #     ),

        #     self._storage.return_shelved_object(
        #         "figures/scRNAseq_page",
        #         "base_heatmap_lipid",
        #         force_update=False,
        #         compute_function=self.compute_heatmap_lipid_genes,
        #         brain_1=True,
        #     ),

        # # Check that all basic figures in the load_slice page are present, if not, compute them
        # if not self._storage.check_shelved_object(
        #     "figures/load_page", "arrays_basic_figures_computed"
        # ):
        #     self.shelve_arrays_basic_figures()

        # # Check that the lipid distributions for all slices, and both brains, have been computed, if
        # # not, compute them
        # if not self._storage.check_shelved_object(
        #     "figures/3D_page", "arrays_expression_True_computed"
        # ):
        #     self.shelve_all_l_array_2D(sample=sample, brain_1=True)
        # if not self._storage.check_shelved_object(
        #     "figures/3D_page", "arrays_expression_False_computed"
        # ):
        #     self.shelve_all_l_array_2D(sample=sample, brain_1=False)
        # # Check that all arrays of annotations have been computed, if not, compute them
        # if not self._storage.check_shelved_object("figures/3D_page", "arrays_annotation_computed"):
        #     self.shelve_all_arrays_annotation()

        logging.info("Figures object instantiated" + logmem())

    # ==============================================================================================
    # --- Methods used mainly in load_slice
    # ==============================================================================================

    # def compute_array_basic_images(self, type_figure="warped_data"):
    #     """This function computes and returns a three-dimensional array representing all slices from
    #     the maldi_data acquisition (TIC) or the corresponding image from the atlas. No spectral data
    #     is read in the process, as the arrays corresponding to the images are directly stored as
    #     tiff files in the dataset.

    #     Args:
    #         type_figure (str, optional): To be chosen among "original_data", "warped_data",
    #             "projection_corrected", "atlas". Depending on the chosen type, the final array will
    #             correspond to either the original images ("original_data"), the warped and upscaled
    #             images ("warped_data"), the warped and upscaled images, whose pixels outside of
    #             annotations regions have been zero-ed out ("projection_corrected"), or the images
    #             from the Allen Brain atlas projected onto the same plane as the corresponding slice
    #             from the MALDI data ("atlas"). Default to "warped_data".

    #     Returns:
    #         (np.ndarray): A three-dimensional array representing all slices from the maldi_data
    #             acquisition (TIC) or the corresponding image from the atlas. The first dimension
    #             corresponds to the slices, the second and third to the images themselves.
    #     """

    # # Check for all array types
    # if type_figure == "original_data":
    #     array_images = self._data.compute_padded_original_images()

    # if type_figure == "warped_data":
    #     if self._data._sample_data:
    #         with np.load("data_sample/tiff_files/warped_data.npz") as handle:
    #             array_images = handle["array_warped_data"]
    #     else:
    #         array_images = io.imread("data/tiff_files/warped_data.tif")
    # elif type_figure == "projection_corrected":
    #     array_images = self._atlas.array_projection_corrected
    # elif type_figure == "atlas":
    #     (
    #         array_projected_images_atlas,
    #         array_projected_simplified_id,
    #     ) = self._storage.return_shelved_object(
    #         "atlas/atlas_objects",
    #         "array_images_atlas",
    #         force_update=False,
    #         compute_function=self._atlas.prepare_and_compute_array_images_atlas,
    #         zero_out_of_annotation=True,
    #     )
    #     array_images = array_projected_images_atlas
    # else:
    #     logging.warning('The type of requested array "{}" does not exist.'.format(type_figure))
    #     return None

    # # If the array is not uint8, convert it to gain space
    # if array_images.dtype != np.uint8:
    #     array_images = np.array(array_images, dtype=np.uint8)
    # return array_images

    # def compute_figure_basic_image(
    #     self, type_figure, index_image, plot_atlas_contours=True, only_contours=False, draw=False
    # ):
    #     """This function computes and returns a figure representing slices from the maldi_data
    #     acquisition (TIC) or the corresponding image from the atlas. The data is read directly from
    #     the array computed in self.compute_array_basic_images().

    #     Args:
    #         type_figure (str): To be chosen among "original_data", "warped_data",
    #             "projection_corrected", "atlas". Depending on the chosen type, the final figure will
    #             correspond to either the original images ("original_data"), the warped and upscaled
    #             images ("warped_data"), the warped and upscaled images, whose pixels outside of
    #             annotations regions have been zero-ed out ("projection_corrected"), or the images
    #             from the Allen Brain atlas projected onto the same plane as the corresponding slice
    #             from the MALDI data ("atlas").
    #         index_image (int): Index of the requested slice image.
    #         plot_atlas_contours (bool, optional): If True, the atlas contours annotation is
    #             superimposed with the slice image. Defaults to True.
    #         only_contours (bool, optional): If True, only output the atlas contours annotation. All
    #             the other arugments but plot_atlas_contours (which must be True) get ignored.
    #             Defaults to False.
    #         draw (bool, optional): If True, the figure can be drawed on (used for region selection,
    #             in page region_analysis). Defaults to False.

    #     Returns:
    #         (go.Figure): A Plotly figure representing the requested slice image of the requested
    #             type.
    #     """

    #     # If only boundaries is requested, force the computation of atlas contours
    #     if only_contours:
    #         plot_atlas_contours = True

    #     else:
    #         # Get array of images
    #         array_images = self._storage.return_shelved_object(
    #             "figures/load_page",
    #             "array_basic_images",
    #             force_update=False,
    #             compute_function=self.compute_array_basic_images,
    #             type_figure=type_figure,
    #         )

    #         # Get image at specified index
    #         array_image = array_images[index_image]

    #     # Add the contours if requested
    #     if plot_atlas_contours:
    #         array_image_atlas = self._atlas.list_projected_atlas_borders_arrays[index_image]
    #     else:
    #         array_image_atlas = None

    #     # Create figure
    #     fig = go.Figure()

    #     # Compute image from our data if not only the atlas annotations are requested
    #     if not only_contours:
    #         fig.add_trace(
    #             go.Image(
    #                 visible=True,
    #                 source=convert_image_to_base64(
    #                     array_image, overlay=array_image_atlas, transparent_zeros=True
    #                 ),
    #                 hoverinfo="none",
    #             )
    #         )

    #         # Add the labels only if it's not a simple annotation illustration
    #         # fig.update_xaxes(
    #         #     title_text=self._atlas.bg_atlas.space.axis_labels[0][1], title_standoff=0
    #         # )

    #     else:
    #         fig.add_trace(
    #             go.Image(
    #                 visible=True,
    #                 source=convert_image_to_base64(
    #                     array_image_atlas,
    #                     optimize=True,
    #                     binary=True,
    #                     type="RGBA",
    #                     decrease_resolution_factor=8,
    #                 ),
    #                 hoverinfo="none",
    #             )
    #         )

    #     # Improve layout
    #     fig.update_xaxes(showticklabels=False)
    #     fig.update_yaxes(showticklabels=False)
    #     fig.update_layout(
    #         margin=dict(t=0, r=0, b=0, l=0),
    #         xaxis=dict(showgrid=False, zeroline=False),
    #         yaxis=dict(showgrid=False, zeroline=False),
    #         template="plotly_dark",
    #         paper_bgcolor="rgba(0,0,0,0)",
    #         plot_bgcolor="rgba(0,0,0,0)",
    #     )

    #     if draw:
    #         fig.update_layout(
    #             dragmode="drawclosedpath",
    #             newshape=dict(
    #                 fillcolor=l_colors[0], opacity=0.7, line=dict(color="white", width=1)
    #             ),
    #             autosize=True,
    #         )

    #     return fig

    def compute_figure_slices_3D(self, reduce_resolution_factor=20, brain="brain_1"):
        """This function computes and returns a figure representing the slices from the maldi data
        in 3D.

        Args:
            reduce_resolution_factor (int, optional): Divides (reduce) the initial resolution of the
                data. Needed as the resulting figure can be very heavy. Defaults to 20.
            brain (str, optional): Name of the brain to be used. Defaults to 'brain_1'.

        Returns:
            (go.Figure): A Plotly figure representing the slices from the MALDI acquisitions in 3D.
        """
        # Get transform parameters (a,u,v) for each slice
        l_transform_parameters = self._storage.return_shelved_object(
            "atlas/atlas_objects",
            "l_transform_parameters",
            force_update=False,
            compute_function=self._atlas.compute_projection_parameters,
        )

        # Reduce resolution of the slices
        new_dims = []
        n_slices = self._atlas.array_coordinates_warped_data.shape[0]
        d1 = self._atlas.array_coordinates_warped_data.shape[1]
        d2 = self._atlas.array_coordinates_warped_data.shape[2]
        for original_length, new_length in zip(
            self._atlas.array_projection_corrected.shape,
            (
                n_slices,
                int(round(d1 / reduce_resolution_factor)),
                int(round(d2 / reduce_resolution_factor)),
            ),
        ):
            new_dims.append(np.linspace(0, original_length - 1, new_length))

        coords = np.meshgrid(*new_dims, indexing="ij")
        array_projection_small = map_coordinates(self._atlas.array_projection_corrected, coords)

        # Build Figure, with several frames as it will be slidable
        fig = go.Figure(
            frames=[
                go.Frame(
                    data=self.get_surface(
                        slice_index - 1,
                        l_transform_parameters,
                        array_projection_small,
                        reduce_resolution_factor,
                    ),
                    name=str(i + 1),
                )
                for i, slice_index in enumerate(self._data.get_slice_list(brain))
            ]
        )
        fig.add_trace(
            self.get_surface(
                self._data.get_slice_list(brain)[0] - 1,
                l_transform_parameters,
                array_projection_small,
                reduce_resolution_factor,
            )
        )

        # Add a slider
        def frame_args(duration):
            return {
                "frame": {"duration": duration},
                "mode": "immediate",
                "fromcurrent": True,
                "transition": {"duration": duration, "easing": "linear"},
            }

        sliders = [
            {
                "pad": {"b": 5, "t": 10},
                "len": 0.9,
                "x": 0.05,
                "y": 0,
                "steps": [
                    {
                        "args": [[f.name], frame_args(0)],
                        "label": str(k),
                        "method": "animate",
                    }
                    for k, f in enumerate(fig.frames)
                ],
                "currentvalue": {
                    "visible": False,
                },
            }
        ]

        # Layout
        fig.update_layout(
            scene=dict(
                aspectratio=dict(x=1.5, y=1, z=1),
                yaxis=dict(
                    range=[0.0, 0.35],
                    autorange=False,
                    backgroundcolor="rgba(0,0,0,0)",
                    color="grey",
                    gridcolor="grey",
                ),
                zaxis=dict(
                    range=[0.2, -0.02],
                    autorange=False,
                    backgroundcolor="rgba(0,0,0,0)",
                    color="grey",
                    gridcolor="grey",
                ),
                xaxis=dict(
                    range=[0.0, 0.35],
                    autorange=False,
                    backgroundcolor="rgba(0,0,0,0)",
                    color="grey",
                    gridcolor="grey",
                ),
            ),
            margin=dict(t=0, r=0, b=0, l=0),
            template="plotly_dark",
            sliders=sliders,
        )

        # No display of tick labels as they're wrong anyway
        fig.update_layout(
            scene=dict(
                xaxis=dict(showticklabels=False),
                yaxis=dict(showticklabels=False),
                zaxis=dict(showticklabels=False),
            ),
            paper_bgcolor="rgba(0,0,0,0.)",
            plot_bgcolor="rgba(0,0,0,0.)",
        )
        return fig

    # # OVERKILL
    # # Part of this function could probably be compiled with numba with some effort, but there's no
    # # need as it's precomupted in a reasonable time anyway.
    # def get_surface(
    #     self, slice_index, l_transform_parameters, array_projection, reduce_resolution_factor
    # ):
    #     """This function returns a Plotly Surface representing the requested slice in 3D.

    #     Args:
    #         slice_index (int): Index of the requested slice.
    #         l_transform_parameters (list(np.ndarray)): A list of tuples containing the parameters
    #             for the transformation of the slice coordinates from 2D to 3D and conversely.
    #         array_projection (np.ndarray): The coordinates of the requested slice in 2D.
    #         reduce_resolution_factor (int, optional): Divides (reduce) the initial resolution of the
    #             data. Needed as the resulting figure can be very heavy. Defaults to 20.
    #     Returns:
    #         (go.Surface): A Plotly Surface representing the requested slice in 3D.
    #     """

    #     #  Get the parameters for the transformation of the coordinats from 2D to 3D
    #     a, u, v = l_transform_parameters[slice_index]

    #     # Build 3 empty lists, which will contain the 3D coordinates of the requested slice
    #     ll_x = []
    #     ll_y = []
    #     ll_z = []

    #     # Loop over the first 2D coordinate of the slice
    #     for i, lambd in enumerate(range(array_projection[slice_index].shape[0])):
    #         l_x = []
    #         l_y = []
    #         l_z = []

    #         # Loop over the second 2D coordinate of the slice
    #         for j, mu in enumerate(range(array_projection[slice_index].shape[1])):
    #             # Get rescaled 3D coordinates
    #             x_atlas, y_atlas, z_atlas = (
    #                 np.array(
    #                     slice_to_atlas_transform(
    #                         a, u, v, lambd * reduce_resolution_factor, mu * reduce_resolution_factor
    #                     )
    #                 )
    #                 * self._atlas.resolution
    #                 / 1000
    #             )
    #             l_x.append(z_atlas)
    #             l_y.append(x_atlas)
    #             l_z.append(y_atlas)

    #         # In case the 3D coordinate was not acquired, skip the current coordinate
    #         if l_x != []:
    #             ll_x.append(l_x)
    #             ll_y.append(l_y)
    #             ll_z.append(l_z)

    #     # Build a 3D surface from the 3D coordinates for the current slice
    #     surface = go.Surface(
    #         z=np.array(ll_z),
    #         x=np.array(ll_x),
    #         y=np.array(ll_y),
    #         surfacecolor=array_projection[slice_index].astype(np.int32),
    #         cmin=0,
    #         cmax=255,
    #         colorscale="viridis",
    #         opacityscale=[[0, 0], [0.1, 1], [1, 1]],
    #         showscale=False,
    #     )
    #     return surface

    # ==============================================================================================
    # --- Methods used mainly in lipid_selection
    # ==============================================================================================

    def compute_image_per_lipid(
        self,
        slice_index,
        # lb_mz,
        # hb_mz,
        RGB_format=True,
        # normalize=True,
        # log=False,
        # projected_image=True,
        # apply_transform=False,
        lipid_name="",
        cache_flask=None,
    ):
        """This function allows to query the MALDI data to extract an image in the form of a Numpy
        array representing the intensity of the lipid peaking between the values lb_mz and hb_mz in
        the spectral data, for the slice slice_index.

        Args:
            slice_index (int): Index of the requested slice.
            lb_mz (float): Lower boundary for the spectral data to query.
            hb_mz (float): Higher boundary for the spectral data to query.
            RGB_format (bool, optional): If True, the values in the array are between 0 and 255,
                given that the data has been normalized beforehand. Else, between 0 and 1. This
                parameter only makes sense if the data has been normalized beforehand. Defaults to
                True.
            normalize (bool, optional): If True, and the lipid has been MAIA transformed (and is
                provided with the parameter lipid_name) and apply_transform is True, the resulting
                array is normalized according to a factor computed across all slice. If MAIA has not
                been applied to the current selection or apply_transform is False, it is normalized
                according to the 99th percentile. Else, it is not normalized. Defaults to True.
            log (bool, optional): If True, the resulting array is log-transformed. This is useful in
                case of low expression. Defaults to False.
            projected_image (bool, optional): If True, the pixels of the original acquisition get
                matched to a higher-resolution, warped space. The gaps are filled by duplicating the
                most appropriate pixels (see dosctring of Atlas.project_image() for more
                information). Defaults to True.
            apply_transform (bool, optional): If True, applies the MAIA transform (if possible) to
                the current selection, given that the parameter normalize is also True, and that
                lipid_name corresponds to an existing lipid. Defaults to False.
            lipid_name (str, optional): Name of the lipid that must be MAIA-transformed, if
                apply_transform and normalize are True. Defaults to "".
            cache_flask (flask_caching.Cache, optional): Cache of the Flask database. If set to
                None, the reading of memory-mapped data will not be multithreads-safe. Defaults to
                None.
        Returns:
            (np.ndarray): An image (in the form of a numpy array) representing the intensity of the
                lipid peaking between the values lb_mz and hb_mz in the spectral data, for the slice
                slice_index.
        """
        logging.info("Entering compute_image_per_lipid")
        print("===================== entering compute_image_per_lipid ===========================")
        print("RGB_format:", RGB_format)
        print("lipid_name:", lipid_name)
        print("slice_index:", slice_index)

        # Get image from raw mass spec data
        # image = compute_thread_safe_function(
        #     compute_image_using_index_and_image_lookup,
        #     cache_flask,
        #     self._data,
        #     slice_index,
        #     lb_mz,
        #     hb_mz,
        #     self._data.get_array_spectra(slice_index),
        #     self._data.get_array_lookup_pixels(slice_index),
        #     self._data.get_image_shape(slice_index),
        #     self._data.get_array_lookup_mz(slice_index),
        #     self._data.get_array_cumulated_lookup_mz_image(slice_index),
        #     self._data.get_divider_lookup(slice_index),
        #     self._data.get_array_peaks_transformed_lipids(slice_index),
        #     self._data.get_array_corrective_factors(slice_index).astype(np.float32),
        #     apply_transform=apply_transform,
        # )

        # print all the attributes and methods of the data object
        # print the class of the data object
        print(f"self._data: {type(self._data)}")
        
        image = self._data.extract_lipid_image(slice_index, lipid_name)
        # print("\nimage.min():", np.nanmin(image))
        # print("image.max():", np.nanmax(image))

        # # Log-transform the image if requested
        # if log:
        #     image = np.log(image + 1)

        # In case of bug, return None
        if image is None:
            return None

        # # Normalize the image if requested
        # if normalize:
        #     # Normalize across slice if the lipid has been MAIA transformed
        #     if (
        #         lipid_name,
        #         self._data.is_brain_1(slice_index),
        #     ) in self.dic_normalization_factors and apply_transform:
        #         perc = self.dic_normalization_factors[
        #             (lipid_name, self._data.is_brain_1(slice_index))
        #         ]
        #         logging.info(
        #             "Normalization made with respect to percentile computed across all slices."
        #         )
        #     else:
        #         # Normalize by 99 percentile
        #         perc = np.percentile(image, 99.0)
        #     if perc == 0:
        #         perc = np.max(image)
        #     if perc == 0:
        #         perc = 1
        #     image = image / perc
        #     image = np.clip(0, 1, image)

        # Turn to RGB format if requested
        if RGB_format:
            image *= 255
            # # Change dtype if normalized and RGB to save space
            # if normalize and RGB_format:
            # image = np.round(image).astype(np.uint8)

        # # Project image into cleaned and higher resolution version
        # if projected_image:
        #     image = project_image(
        #         slice_index, image, self._atlas.array_projection_correspondence_corrected
        #     )
        return image

    def compute_normalization_factor_across_slices(self, cache_flask=None):
        """This function computes a dictionnary of normalization factors (used for MAIA-transformed
        lipids) across all slices (99th percentile of expression).

        Args:
            cache_flask (flask_caching.Cache, optional): Cache of the Flask database. If set to
                None, the reading of memory-mapped data will not be multithreads-safe. Defaults to
                None.
        Returns:
            (dict): A dictionnary associating, for each MAIA-transformed lipid name, the 99th
                percentile of the intensity across all slices.
        """
        logging.info(
            "Compute normalization factor across slices for MAIA transformed lipids..."
            + " It may takes a while"
        )

        # Dictionnnary that will contain the percentile across all slices of a given brain
        dic_max_percentile = {}

        # # Function to compute the percentile across all slices
        # def _compute_percentile_across_slices(name, structure, cation, brain_1):
        #     max_perc = 0
        #     lipid_string = ""
        #     for slice_index in self._data.get_slice_list(
        #         indices="brain_1" if brain_1 else "brain_2"
        #     ):
        #         # Find lipid location
        #         l_lipid_loc = (
        #             self._data.get_annotations()
        #             .index[
        #                 (self._data.get_annotations()["name"] == name)
        #                 & (self._data.get_annotations()["structure"] == structure)
        #                 & (self._data.get_annotations()["slice"] == slice_index)
        #                 & (self._data.get_annotations()["cation"] == cation)
        #             ]
        #             .tolist()
        #         )

        #         # If several lipids correspond to the selection, we have a problem...
        #         if len(l_lipid_loc) >= 1:
        #             index = l_lipid_loc[-1]

        #             # get final lipid name
        #             lipid_string = name + "_" + structure + "_" + cation

        #             # get lipid bounds
        #             lb_mz = float(self._data.get_annotations().iloc[index]["min"])
        #             hb_mz = float(self._data.get_annotations().iloc[index]["max"])

        #             # Get corresponding image
        #             image = compute_thread_safe_function(
        #                 compute_image_using_index_and_image_lookup,
        #                 cache_flask,
        #                 self._data,
        #                 slice_index,
        #                 lb_mz,
        #                 hb_mz,
        #                 self._data.get_array_spectra(slice_index),
        #                 self._data.get_array_lookup_pixels(slice_index),
        #                 self._data.get_image_shape(slice_index),
        #                 self._data.get_array_lookup_mz(slice_index),
        #                 self._data.get_array_cumulated_lookup_mz_image(slice_index),
        #                 self._data.get_divider_lookup(slice_index),
        #                 self._data.get_array_peaks_transformed_lipids(slice_index),
        #                 self._data.get_array_corrective_factors(slice_index).astype(np.float32),
        #                 apply_transform=False,
        #             )

        #             # Check 99th percentile for normalization
        #             perc = np.percentile(image, 99.0)

        #             # perc must be quite small in theory... otherwise it's a bug
        #             if perc > max_perc:  # and perc<1:
        #                 max_perc = perc
        #     return max_perc, lipid_string

        # # Simulate a click on all MAIA transformed lipids
        # for brain_1 in [True, False]:
        #     for (
        #         index,
        #         (name, structure, cation, mz),
        #     ) in self._data.get_annotations_MAIA_transformed_lipids(brain_1=brain_1).iterrows():
        #         max_perc, lipid_string = _compute_percentile_across_slices(
        #             name, structure, cation, brain_1
        #         )
        #         # Store max percentile across slices
        #         dic_max_percentile[(lipid_string, brain_1)] = max_perc

        return None  # dic_max_percentile

    def build_lipid_heatmap_from_image(
        self,
        image,
        return_base64_string=False,
        draw=False,
        type_image=None,
        return_go_image=False,
    ):
        """This function converts a numpy array into a base64 string, which can be returned
        directly, or itself be turned into a go.Image, which can be returned directly, or be
        turned into a Plotly Figure, which will be returned.

        Args:
            image (np.ndarray): A numpy array representing the image to be converted. Possibly with
                several channels.
            return_base64_string (bool, optional): If True, the base64 string of the image is
                returned directly, before any figure building. Defaults to False.
            draw (bool, optional): If True, the user will have the possibility to draw on the
                resulting Plotly Figure. Defaults to False.
            type_image (string, optional): The type of the image to be converted to a base64 string.
                If image_array is in 3D, type must be RGB. If 4D, type must be RGBA. Else, no
                requirement (None). Defaults to None.
            return_go_image (bool, optional): If True, the go.Image is returned directly, before
                being integrated to a Plotly Figure. Defaults to False.

        Returns:
            Depending on the inputted arguments, may either return a base64 string, a go.Image, or
                a Plotly Figure.
        """

        logging.info("Converting image to string")
        print("image.shape:", image.shape)

        # Set optimize to False to gain computation time
        base64_string = convert_image_to_base64(
            image, type=type_image, overlay=None, transparent_zeros=True, optimize=False
        )

        # Either return image directly
        if return_base64_string:
            return base64_string

        # Or compute heatmap as go image if needed
        logging.info("Converting image to go image")
        final_image = go.Image(
            visible=True,
            source=base64_string,
        )

        # Potentially return the go image directly
        if return_go_image:
            return final_image

        # Or build ploty graph
        fig = go.Figure(final_image)

        # Improve graph layout
        fig.update_layout(
            margin=dict(t=0, r=0, b=0, l=0),
            newshape=dict(
                fillcolor=dic_colors["blue"], opacity=0.7, line=dict(color="white", width=1)
            ),
            xaxis=dict(showgrid=False, zeroline=False),
            yaxis=dict(showgrid=False, zeroline=False),
            # Do not specify height for now as plotly is buggued and resets if switching pages
            # height=500,
        )
        fig.update_xaxes(showticklabels=False)
        fig.update_yaxes(showticklabels=False)
        fig.update(layout_coloraxis_showscale=False)

        # Set how the image should be annotated
        if draw:
            fig.update_layout(dragmode="drawclosedpath")

        # Set background color to zero
        fig.layout.template = "plotly_dark"
        fig.layout.plot_bgcolor = "rgba(0,0,0,0)"
        fig.layout.paper_bgcolor = "rgba(0,0,0,0)"
        logging.info("Returning figure")

        return fig

    # def compute_heatmap_per_mz(
    #     self,
    #     slice_index,
    #     # lb_mz=None,
    #     # hb_mz=None,
    #     draw=False,
    #     # projected_image=True,
    #     return_base64_string=False,
    #     cache_flask=None,
    # ):
    #     """This function takes two boundaries and a slice index, and returns a heatmap of the lipid
    #     expressed in the slice whose m/z is between the two boundaries.

    #     Args:
    #         slice_index (int): The index of the requested slice.
    #         lb_mz (float, optional): The lower m/z boundary. Defaults to None.
    #         hb_mz (float, optional): The higher m/z boundary. Defaults to None.
    #         draw (bool, optional): If True, the user will have the possibility to draw on the
    #             resulting Plotly Figure. Defaults to False.
    #         projected_image (bool, optional): If True, the pixels of the original acquisition get
    #             matched to a higher-resolution, warped space. The gaps are filled by duplicating the
    #             most appropriate pixels (see dosctring of Atlas.project_image() for more
    #             information). Defaults to True.
    #         return_base64_string (bool, optional): If True, the base64 string of the image is
    #             returned directly, before any figure building. Defaults to False.
    #         cache_flask (flask_caching.Cache, optional): Cache of the Flask database. If set to
    #             None, the reading of memory-mapped data will not be multithreads-safe. Defaults to
    #             None.
    #     Returns:
    #         Depending on the value return_base64_string, may either return a base64 string, or
    #             a Plotly Figure.
    #     """

    #     logging.info("Starting figure computation, from mz boundaries")

    #     # Upper bound lower than the lowest m/z value and higher that the highest m/z value
    #     if lb_mz is None:
    #         lb_mz = 200
    #     if hb_mz is None:
    #         hb_mz = 1800

    #     logging.info("Getting image array")

    #     # Compute image with given bounds
    #     image = self.compute_image_per_lipid(
    #         slice_index,
    #         # lb_mz,
    #         # hb_mz,
    #         RGB_format=True,
    #         # projected_image=projected_image,
    #         cache_flask=cache_flask,
    #     )

    #     # Compute corresponding figure
    #     fig = self.build_lipid_heatmap_from_image(
    #         image, return_base64_string=return_base64_string, draw=draw
    #     )

    #     return fig

    # KEY: invece che fare compute_image_per_mz, fare compute_image_per_lipid (vedi lipid_selection.py, line 74)
    def compute_heatmap_per_lipid(
        self,
        slice_index,
        lipid_name,
        draw=False,
        # projected_image=True,
        return_base64_string=False,
        cache_flask=None,
    ):
        """This function takes two boundaries and a slice index, and returns a heatmap of the lipid
        expressed in the slice whose m/z is between the two boundaries.

        Args:
            slice_index (int): The index of the requested slice.
            lb_mz (float, optional): The lower m/z boundary. Defaults to None.
            hb_mz (float, optional): The higher m/z boundary. Defaults to None.
            draw (bool, optional): If True, the user will have the possibility to draw on the
                resulting Plotly Figure. Defaults to False.
            projected_image (bool, optional): If True, the pixels of the original acquisition get
                matched to a higher-resolution, warped space. The gaps are filled by duplicating the
                most appropriate pixels (see dosctring of Atlas.project_image() for more
                information). Defaults to True.
            return_base64_string (bool, optional): If True, the base64 string of the image is
                returned directly, before any figure building. Defaults to False.
            cache_flask (flask_caching.Cache, optional): Cache of the Flask database. If set to
                None, the reading of memory-mapped data will not be multithreads-safe. Defaults to
                None.
        Returns:
            Depending on the value return_base64_string, may either return a base64 string, or
                a Plotly Figure.
        """

        logging.info("Starting figure computation")

        logging.info("Getting image array")

        # Compute image with given bounds
        image = self.compute_image_per_lipid(
            slice_index,
            RGB_format=False,
            lipid_name=lipid_name,
            # projected_image=projected_image,
            cache_flask=cache_flask,
        )

        # Compute corresponding figure
        fig = self.build_lipid_heatmap_from_image(
            image, return_base64_string=return_base64_string, draw=draw
        )

        return fig

    # USELESS
    # def compute_heatmap_per_lipid_selection(
    #     self,
    #     slice_index,
    #     # ll_t_bounds,
    #     # normalize=True,
    #     # projected_image=True,
    #     # apply_transform=False,
    #     ll_lipid_names,
    #     return_base64_string=False,
    #     cache_flask=None,
    # ):
    #     """This function is very similar to compute_heatmap_per_mz, but it takes a list of lipid
    #     boundaries, possibly along with lipid names, instead of just two boundaries. It returns a
    #     heatmap of the sum of expression of the requested lipids in the slice.

    #     Args:
    #         slice_index (int): The index of the requested slice.
    #         ll_t_bounds (list(list(tuple))): A list of lists of lipid boundaries (tuples). The first
    #             list is used to separate image channels (although this is not used in the function).
    #             The second list is used to separate lipid.
    #         normalize (bool, optional): If True, and the lipid has been MAIA transformed (and is
    #             provided with the parameter lipid_name) and apply_transform is True, the resulting
    #             array is normalized according to a factor computed across all slice. If MAIA has not
    #             been applied to the current selection or apply_transform is False, it is normalized
    #             according to the 99th percentile. Else, it is not normalized. Defaults to True.
    #         projected_image (bool, optional): If True, the pixels of the original acquisition get
    #             matched to a higher-resolution, warped space. The gaps are filled by duplicating the
    #             most appropriate pixels (see dosctring of Atlas.project_image() for more
    #             information). Defaults to True.
    #         apply_transform (bool, optional): If True, applies the MAIA transform (if possible) to
    #             the current selection, given that the parameter normalize is also True, and that
    #             lipid_name corresponds to an existing lipid. Defaults to False.
    #         ll_lipid_names (list(list(int)), optional): List of list of lipid names that must be
    #             MAIA-transformed, if apply_transform and normalize are True. The first list is used
    #             to separate channels, when applicable. Defaults to None.
    #         return_base64_string (bool, optional): If True, the base64 string of the image is
    #             returned directly, before any figure building. Defaults to False.
    #         cache_flask (flask_caching.Cache, optional): Cache of the Flask database. If set to
    #             None, the reading of memory-mapped data will not be multithreads-safe. Defaults to
    #             None.

    #     Returns:
    #         Depending on the value return_base64_string, may either return a base64 string, or
    #             a Plotly Figure.
    #     """

    #     logging.info("Compute heatmap per multi-lipid selection")

    #     # Start from empty image and add selected lipids
    #     # * Caution: array must be int, float gets badly converted afterwards
    #     image = np.zeros(self._atlas.image_shape, dtype=np.float64)

    #     # # Build empty lipid names if not provided
    #     # if ll_lipid_names is None:
    #     #     ll_lipid_names = [["" for y in l_t_bounds] for l_t_bounds in ll_t_bounds]

    #     # TYPE: possible inconsistency, for us lipid_names would be a list of strings, not a list of lists
    #     # Loop over channels

    #     for l_lipid_names in ll_lipid_names:
    #         # Compute expression image per lipid
    #         image_temp = self.compute_image_per_lipid(
    #             slice_index,
    #             RGB_format=False,
    #             lipid_name=l_lipid_names,
    #             cache_flask=cache_flask,
    #         ) if l_lipid_names is not None else np.zeros(self._atlas.image_shape)
    #         # TYPE: RGB image, expected 3 channels, not sum values elementwise
    #         image += image_temp

    #     # Compute corresponding figure
    #     fig = self.build_lipid_heatmap_from_image(image, return_base64_string=return_base64_string)

    #     return fig

    def compute_rgb_array_per_lipid_selection(
        self,
        slice_index,
        # ll_t_bounds,
        # normalize_independently=True,
        # projected_image=True,
        # log=False,
        # apply_transform=False,
        ll_lipid_names=None,
        cache_flask=None,
    ):
        """This function computes a numpy RGB array (each pixel has 3 intensity values) of
        expression of the requested lipids (those whose m/z values are in ll_t_bounds) in the slice.

        Args:
            slice_index (int): The index of the requested slice.
            ll_t_bounds (list(list(tuple))): A list of lists of lipid boundaries (tuples). The first
                list is used to separate image channels. The second list is used to separate lipid.
            normalize_independently (bool, optional): If True, each lipid intensity array is
                normalized independently, regardless of other lipids or channel used. Defaults to
                True.
            projected_image (bool, optional): If True, the pixels of the original acquisition get
                matched to a higher-resolution, warped space. The gaps are filled by duplicating the
                most appropriate pixels (see dosctring of Atlas.project_image() for more
                information). Defaults to True.
            log (bool, optional): If True, the resulting array corresponds to log-transformed
                expression, for each lipid. Defaults to False.
            apply_transform (bool, optional): If True, applies the MAIA transform (if possible) to
                the current selection, given that the parameter normalize is also True, and that
                lipid_name corresponds to an existing lipid. Defaults to False.
            ll_lipid_names (list(list(int)), optional): List of list of lipid names that must be
                MAIA-transformed, if apply_transform and normalize are True. The first list is used
                to separate channels, when applicable. Defaults to None.
            cache_flask (flask_caching.Cache, optional): Cache of the Flask database. If set to
                None, the reading of memory-mapped data will not be multithreads-safe. Defaults to
                None.

        Returns:
            (np.ndarray): A three-dimensional RGB numpy array (of uint8 dtype). The first two
                dimensions correspond to the acquisition image shape, and the third dimension
                corresponds to the channels.
        """

        # # Empty lipid names if no names provided
        # if ll_lipid_names is None:
        #     ll_lipid_names = [
        #         ["" for y in l_t_bounds] if l_t_bounds is not None else [""]
        #         for l_t_bounds in ll_t_bounds
        #     ]

        # Build a list of empty images and add selected lipids for each channel
        l_images = []

        # Loop over channels
        # TYPE: possible inconsistency, for us lipid_names would be a list of strings, not a list of lists
        for lipid_name in ll_lipid_names:
            # image = np.zeros(
            #     self._atlas.image_shape
            #     # if projected_image
            #     # else self._data.get_image_shape(slice_index)
            # )
            # if l_boundaries is not None:
            #     # Loop over lipids
            #     for boundaries, lipid_name in zip(l_boundaries, l_names):
            #         if boundaries is not None:
            #             (lb_mz, hb_mz) = boundaries

            # Cmpute expression image per lipid
<<<<<<< HEAD
            image_temp = (
                self.compute_image_per_lipid(
                    slice_index,
                    # lb_mz,
                    # hb_mz,
                    RGB_format=True,
                    # normalize=normalize_independently,
                    # projected_image=projected_image,
                    # log=log,
                    # apply_transform=apply_transform,
                    lipid_name=lipid_name,
                    cache_flask=cache_flask,
                )
                if lipid_name is not None
                else np.zeros(self._atlas.image_shape)
            )
            # print("image_temp", np.isnan(image_temp).sum(), image_temp.shape[0] * image_temp.shape[1])
=======
            image_temp = self.compute_image_per_lipid(
                slice_index,
                # lb_mz,
                # hb_mz,
                RGB_format=True,
                # normalize=normalize_independently,
                # projected_image=projected_image,
                # log=log,
                # apply_transform=apply_transform,
                lipid_name=lipid_name,
                cache_flask=cache_flask,
            ) if lipid_name is not None else np.full(self._data.image_shape, np.nan) #np.zeros(self._atlas.image_shape)
            print("--------- image_temp ---------", np.isnan(image_temp).sum(), image_temp.shape[0] * image_temp.shape[1])
>>>>>>> 5de434e1
            # if image_temp is not None:
            #     image += image_temp

            l_images.append(image_temp)  #####

        # Reoder axis to match plotly go.image requirementss
        print("np.array(l_images).shape", np.array(l_images).shape)
        print("np.array(l_images)[0].shape", np.array(l_images)[0].shape)
        print("np.array(l_images)[1].shape", np.array(l_images)[1].shape)
        print("np.array(l_images)[2].shape", np.array(l_images)[2].shape)
        array_image = np.moveaxis(np.array(l_images), 0, 2)
        # count the nan values in the array_image
        print("nan values in array_image", np.isnan(array_image).sum())
        # array_image = np.array(l_images)

        # TODO: there is a problem with the shape of the array_image because the shapes if less than 3 lipids are selected are not the same
        # if 3 are selected, still there is no image displayed (check that the content of the image is valid)
        # print("array_image", array_image)
        # print("array_image.shape", array_image.shape)

        return array_image # np.asarray(array_image, dtype=np.uint8) # here translating all the nans to zeros

    def compute_rgb_image_per_lipid_selection(
        self,
        slice_index,
        # ll_t_bounds,
        # normalize_independently=True,
        # projected_image=True,
        # log=False,
        return_image=False,
        # apply_transform=False,
        ll_lipid_names=None,
        return_base64_string=False,
        cache_flask=None,
    ):
        """This function is very similar to compute_heatmap_per_lipid_selection, but it returns a
        RGB image instead of a heatmap.

        Args:
            slice_index (int): The index of the requested slice.
            ll_t_bounds (list(list(tuple))): A list of lists of lipid boundaries (tuples). The first
                list is used to separate image channels. The second list is used to separate lipid.
            normalize_independently (bool, optional): If True, each lipid intensity array is
                normalized independently, regardless of other lipids or channel used. Defaults to
                True.
            projected_image (bool, optional): If True, the pixels of the original acquisition get
                matched to a higher-resolution, warped space. The gaps are filled by duplicating the
                most appropriate pixels (see dosctring of Atlas.project_image() for more
                information). Defaults to True.
            log (bool, optional): If True, the resulting array corresponds to log-transformed
                expression, for each lipid. Defaults to False.
            return_image (bool, optional): If True, a go.Image is returned directly, instead of a
                Plotly Figure. Defaults to False.
            apply_transform (bool, optional): If True, applies the MAIA transform (if possible) to
                the current selection, given that the parameter normalize is also True, and that
                lipid_name corresponds to an existing lipid. Defaults to False.
            ll_lipid_names (list(list(int)), optional): List of list of lipid names that must be
                MAIA-transformed, if apply_transform and normalize are True. The first list is used
                to separate channels, when applicable. Defaults to None.
            return_base64_string (bool, optional): If True, the base64 string of the image is
                returned directly, before any figure building. Defaults to False.
            cache_flask (flask_caching.Cache, optional): Cache of the Flask database. If set to
                None, the reading of memory-mapped data will not be multithreads-safe. Defaults to
                None.

        Returns:
            Depending on the inputted arguments, may either return a base64 string, a go.Image, or
                a Plotly Figure.
        """

        logging.info("Started RGB image computation for slice " + str(slice_index) + logmem())

        # # Empty lipid names if no names provided
        # if ll_lipid_names is None:
        #     ll_lipid_names = [["" for y in l_t_bounds] for l_t_bounds in ll_t_bounds]

        logging.info("Acquiring array_image for slice " + str(slice_index) + logmem())

        # Get RGB array for the current lipid selection
        array_image = self.compute_rgb_array_per_lipid_selection(
            slice_index,
            # ll_t_bounds,
            # normalize_independently=normalize_independently,
            # projected_image=projected_image,
            # log=log,
            # apply_transform=apply_transform,
            ll_lipid_names=ll_lipid_names,
            cache_flask=cache_flask,
        )
        print("\narray_image.shape", array_image.shape, np.isnan(array_image).sum())
        print("array_image first channel", array_image[:,:,0].max(), array_image[:,:,0].min(), np.isnan(array_image[:,:,0]).sum())
        print("array_image second channel", array_image[:,:,1].max(), array_image[:,:,1].min(), np.isnan(array_image[:,:,1]).sum())
        print("array_image third channel", array_image[:,:,2].max(), array_image[:,:,2].min(), np.isnan(array_image[:,:,2]).sum())

        logging.info("Returning fig for slice " + str(slice_index) + logmem())

        # Build the correspondig figure
        return self.build_lipid_heatmap_from_image(
            array_image,
            return_base64_string=return_base64_string,
            draw=False,
            type_image="RGB",
            return_go_image=return_image,
        )

    # def compute_spectrum_low_res(self, slice_index, annotations=None):
    #     """This function returns the full (low-resolution) spectrum of the requested slice.

    #     Args:
    #         slice_index (int): The slice index of the requested slice.
    #         annotations (list(tuple), optional): A list of m/z boundaries (one for each lipid to
    #             annotate), corresponding to the position of colored box superimposed on the spectra.
    #             Defaults to None.
    #     Returns:
    #         (go.Figure): A Plotly Figure representing the low-resolution spectrum.
    #     """

    #     # Define figure data
    #     data = go.Scattergl(
    #         x=self._data.get_array_avg_spectrum_downsampled(slice_index)[0, :],
    #         y=self._data.get_array_avg_spectrum_downsampled(slice_index)[1, :],
    #         visible=True,
    #         line_color=dic_colors["blue"],
    #         fill="tozeroy",
    #     )
    #     # Define figure layout
    #     layout = go.Layout(
    #         margin=dict(t=50, r=0, b=10, l=0),
    #         showlegend=False,
    #         xaxis=dict(rangeslider={"visible": False}, title="m/z"),
    #         yaxis=dict(fixedrange=False, title="Intensity"),
    #         template="plotly_dark",
    #         autosize=True,
    #         title={
    #             "text": "Low resolution spectrum (averaged across pixels)",
    #             "y": 0.92,
    #             "x": 0.5,
    #             "xanchor": "center",
    #             "yanchor": "top",
    #             "font": dict(
    #                 size=14,
    #             ),
    #         },
    #         paper_bgcolor="rgba(0,0,0,0.3)",
    #         plot_bgcolor="rgba(0,0,0,0.3)",
    #     )

    #     # Build figure
    #     fig = go.Figure(data=data, layout=layout)

    #     # Annotate selected lipids with vertical bars
    #     if annotations is not None:
    #         for color, annot in zip(["red", "green", "blue"], annotations):
    #             if annot is not None:
    #                 fig.add_vrect(
    #                     x0=annot[0],
    #                     x1=annot[1],
    #                     fillcolor=dic_colors[color],
    #                     opacity=0.4,
    #                     line_color=dic_colors[color],
    #                 )
    #     return fig

    # def compute_spectrum_high_res(
    #     self,
    #     slice_index,
    #     lb=None,
    #     hb=None,
    #     annotations=None,
    #     force_xlim=False,
    #     plot=True,
    #     standardization=False,
    #     cache_flask=None,
    # ):
    #     """This function returns the high-resolution spectrum of the requested slice between the two
    #     provided m/z boundaries lb and hb. If boundaries are not provided, it returns an empty
    #     spectrum.

    #     Args:
    #         slice_index (int): The slice index of the requested slice.
    #         lb (float, optional): The lower m/z boundary below which the spectrum to display must
    #             be cropped. Defaults to None.
    #         hb (float, optional): The higher m/z boundary below which the spectrum to display must
    #             be cropped. Defaults to None.
    #         annotations (list(tuple), optional): A list of m/z boundaries (one for each lipid to
    #             annotate), corresponding to the position of colored box superimposed on the spectra.
    #             Defaults to None.
    #         force_xlim (bool, optional): If Truen the zoom level will be set to enclose lb and hb,
    #             although that may not be the tightest region to enclose the data. Defaults to False.
    #         plot (bool, optional): If False, only the plotting data (m/z and intensities arrays)
    #             will be returned. Defaults to True.
    #         standardization (bool, optional): If True, the displayed spectrum is standardized with
    #             MAIA when possible.
    #         cache_flask (flask_caching.Cache, optional): Cache of the Flask database. If set to
    #             None, the reading of memory-mapped data will not be multithreads-safe. Defaults to
    #             None.
    #     Returns:
    #         Depending on the value of the boundaries, and the plot parameter, it may return a Plotly
    #             Figure containing an empty spectrum, or a spectrum between the two
    #             provided boundaries, or the corresponding data of such a spectrum.
    #     """

    #     # Define default values for graph (empty)
    #     if lb is None and hb is None:
    #         x = ([],)
    #         y = ([],)

    #     # If boundaries are provided, get their index
    #     else:
    #         index_lb, index_hb = compute_thread_safe_function(
    #             compute_index_boundaries,
    #             cache_flask,
    #             self._data,
    #             slice_index,
    #             lb,
    #             hb,
    #             array_spectra_avg=self._data.get_array_avg_spectrum(
    #                 slice_index, standardization=standardization
    #             ),
    #             lookup_table=self._data.get_array_lookup_mz_avg(slice_index),
    #         )

    #         def return_x_y(array):
    #             x = np.copy(array[0, index_lb:index_hb])
    #             y = np.copy(array[1, index_lb:index_hb])
    #             return x, y

    #         # Get x, y in a thread safe fashion
    #         # No need to clean memory as it's really small
    #         x, y = compute_thread_safe_function(
    #             return_x_y,
    #             cache_flask,
    #             self._data,
    #             slice_index,
    #             self._data.get_array_avg_spectrum(slice_index, standardization=standardization),
    #         )

    #     # In case download without plotting
    #     if not plot:
    #         return x, y

    #     # Define figure data
    #     data = go.Scattergl(x=x, y=y, visible=True, line_color=dic_colors["blue"], fill="tozeroy")

    #     # Define figure layout
    #     layout = go.Layout(
    #         margin=dict(t=50, r=0, b=10, l=0),
    #         showlegend=False,
    #         xaxis=dict(rangeslider={"visible": False}, title="m/z"),
    #         yaxis=dict(fixedrange=True, title="Intensity"),
    #         template="plotly_dark",
    #         title={
    #             "text": "High resolution spectrum (averaged across pixels)",
    #             "y": 0.92,
    #             "x": 0.5,
    #             "xanchor": "center",
    #             "yanchor": "top",
    #             "font": dict(
    #                 size=14,
    #             ),
    #         },
    #         paper_bgcolor="rgba(0,0,0,0.3)",
    #         plot_bgcolor="rgba(0,0,0,0.3)",
    #     )
    #     # Build figure layout
    #     fig = go.Figure(data=data, layout=layout)

    #     # Annotate selected lipids with vertical bars
    #     if annotations is not None:
    #         for color, x in zip(["red", "green", "blue"], annotations):
    #             if x is not None:
    #                 if x[0] >= lb and x[-1] <= hb:
    #                     fig.add_vrect(
    #                         x0=x[0], x1=x[1], line_width=0, fillcolor=dic_colors[color], opacity=0.4
    #                     )

    #     # In case we don't want to zoom in too much on the selected lipid
    #     if force_xlim:
    #         fig.update_xaxes(range=[lb, hb])
    #     return fig

    # def return_empty_spectrum(self):
    #     """This function returns an empty spectrum, used to display when no spectrum is available.

    #     Returns:
    #         (Plotly Figure): A Plotly Figure representing an empty spectrum."""

    #     # Define empty figure data
    #     data = (go.Scattergl(x=[], y=[], visible=True),)

    #     # Define figure layout
    #     layout = go.Layout(
    #         margin=dict(t=5, r=0, b=10, l=0),
    #         showlegend=True,
    #         xaxis=dict(title="m/z"),
    #         yaxis=dict(title="Intensity"),
    #         template="plotly_dark",
    #     )

    #     # Build figure
    #     fig = go.Figure(data=data, layout=layout)

    #     # Transparent background
    #     fig.layout.plot_bgcolor = "rgba(0,0,0,0)"
    #     fig.layout.paper_bgcolor = "rgba(0,0,0,0)"
    #     return fig

    # ==============================================================================================
    # --- Methods used mainly in region_analysis
    # ==============================================================================================

    def return_heatmap_lipid(self, fig=None):
        """This function is used to either generate a Plotly Figure containing an empty go.Heatmap,
        or complete the figure passed as argument with a proper layout that matches the theme of the
        app.

        Args:
            fig (Plotly Figure, optional): A Plotly Figure whose layout must be completed. If None,
                a new figure will be generated. Defaults to None.

        Returns:
            (Plotly Figure): A Plotly Figure containing an empty go.Heatmap, or complete the figure
                passed as argument with a proper layout that matches the theme of the app.
        """

        # Build empty figure if not provided
        if fig is None:
            fig = go.Figure(data=go.Heatmap(z=[[]], x=[], y=[], visible=False))

        # Improve figure layout
        fig.update_layout(
            margin=dict(t=25, r=0, b=10, l=0),
            template="plotly_dark",
            font_size=8,
        )

        # Transparent background
        fig.layout.plot_bgcolor = "rgba(0,0,0,0)"
        fig.layout.paper_bgcolor = "rgba(0,0,0,0)"

        # Dark Template
        fig.layout.template = "plotly_dark"

        return fig

    # ==============================================================================================
    # --- Methods used mainly in threeD_exploration
    # ==============================================================================================

    def compute_treemaps_figure(self, maxdepth=5):
        """This function is used to generate a Plotly Figure containing a treemap of the Allen Brain
        Atlas hierarchy.

        Args:
            maxdepth (int, optional): The depth of the treemap to generate. Defaults to 5.

        Returns:
            (Plotly.Figure): A Plotly Figure containing a treemap of the Allen Brain Atlas
                hierarchy.
        """

        # Build treemaps from list of children and parents
        fig = px.treemap(
            names=self._atlas.l_nodes, parents=self._atlas.l_parents, maxdepth=maxdepth
        )

        # Improve layout
        fig.update_layout(
            uniformtext=dict(minsize=15),
            margin=dict(t=30, r=0, b=10, l=0),
        )
        fig.update_traces(root_color="#1d3d5c")

        # Set background color to zero
        fig.layout.template = "plotly_dark"
        fig.layout.plot_bgcolor = "rgba(0,0,0,0)"
        fig.layout.paper_bgcolor = "rgba(0,0,0,0)"

        return fig

    '''
    def compute_3D_root_volume(self, decrease_dimensionality_factor=7, differentiate_borders=False):
        """This function is used to generate a go.Isosurface of the Allen Brain root structure,
        which will be used to enclose the display of lipid expression of other structures in the
        brain.

        Args:
            decrease_dimensionality_factor (int, optional): Decrease the dimensionnality of the
                brain to display, to get a lighter output. Defaults to 7.

        Returns:
            (go.Isosurface): A semi-transparent go.Isosurface of the Allen Brain root structure.
        """

        # Get array of annotations, which associate coordinate to id
        array_annotation_root = np.array(self._atlas.bg_atlas.annotation, dtype=np.int32)

        # Subsample array of annotation the same way array_atlas was subsampled
        array_annotation_root = array_annotation_root[
            ::decrease_dimensionality_factor,
            ::decrease_dimensionality_factor,
            ::decrease_dimensionality_factor,
        ]


        # Bug correction for the last slice
        #array_annotation_root = np.concatenate(
        #    (
        #        array_annotation_root,
        #        np.zeros((1, array_annotation_root.shape[1], array_annotation_root.shape[2])),
        #    )
        #)

        # Get the volume array
        array_atlas_borders_root = fill_array_borders(
            array_annotation_root,
            differentiate_borders=differentiate_borders,
            color_near_borders=False,
            keep_structure_id=None,
        )

        print(array_atlas_borders_root.shape)
        
        # Compute the 3D grid
        X_root, Y_root, Z_root = np.mgrid[
            0 : array_atlas_borders_root.shape[0]
            / 1000
            * 25
            * decrease_dimensionality_factor : array_atlas_borders_root.shape[0]
            * 1j,
            0 : array_atlas_borders_root.shape[1]
            / 1000
            * 25
            * decrease_dimensionality_factor : array_atlas_borders_root.shape[1]
            * 1j,
            0 : array_atlas_borders_root.shape[2]
            / 1000
            * 25
            * decrease_dimensionality_factor : array_atlas_borders_root.shape[2]
            * 1j,
        ]

        # Compute the plot
        brain_root_data = go.Isosurface(
            x=X_root.flatten(),
            y=Y_root.flatten(),
            z=Z_root.flatten(),
            value=array_atlas_borders_root.flatten(),
            isomin=-0.21,
            isomax=2.55,
            opacity=0.1,  # max opacity
            surface_count=2,
            colorscale="Blues",  # colorscale,
            flatshading=True,
            showscale=False,
        )

        return brain_root_data
    '''

    def compute_3D_root_volume(self, decrease_dimensionality_factor=7, differentiate_borders=False):
        """This function is used to generate a go.Volume (changed from Isosurface) of the Allen Brain root structure,
        which will be used to enclose the display of lipid expression of other structures in the brain.

        Args:
            decrease_dimensionality_factor (int, optional): Decrease the dimensionality of the
                brain to display, to get a lighter output. Defaults to 7.
        Returns:
            (go.Volume): A semi-transparent go.Volume of the Allen Brain root structure.
        """
        # Get array of annotations, which associate coordinate to id
        array_annotation_root = np.array(self._atlas.bg_atlas.annotation, dtype=np.int32)

        # Subsample array of annotation
        array_annotation_root = array_annotation_root[
            ::decrease_dimensionality_factor,
            ::decrease_dimensionality_factor,
            ::decrease_dimensionality_factor,
        ]

        # Get the volume array
        array_atlas_borders_root = fill_array_borders(
            array_annotation_root,
            differentiate_borders=differentiate_borders,
            color_near_borders=False,
            keep_structure_id=None,
        )
        # print(array_atlas_borders_root.shape)

        # IMPORTANT CHANGE: Use np.indices instead of np.mgrid to match the lipid visualization
        # Create coordinate grid based on array shape
        z_root, y_root, x_root = np.indices(array_atlas_borders_root.shape)

        # Compute the plot, now using go.Volume instead of go.Isosurface
        brain_root_data = go.Volume(
            x=x_root.flatten(),
            y=y_root.flatten(),
            z=z_root.flatten(),
            value=array_atlas_borders_root.flatten(),
            isomin=-0.21,
            isomax=2.55,
            opacity=0.1,
            surface_count=2,
            colorscale="Greys",
            caps=dict(x_show=False, y_show=False, z_show=False),
        )
        return brain_root_data

    def get_array_of_annotations(self, decrease_dimensionality_factor):
        """This function returns the array of annotations from the Allen Brain Atlas, subsampled to
        decrease the size of the output.
        Args:
            decrease_dimensionality_factor (int): An integer used for subsampling the array. The
                higher, the higher the subsampling.

        Returns:
            (np.ndarray): A 3D array of annotation, in which structures are annotated with specific
                identifiers.
        """
        # Get subsampled array of annotations
        array_annotation = np.array(
            self._atlas.bg_atlas.annotation[
                ::decrease_dimensionality_factor,
                ::decrease_dimensionality_factor,
                ::decrease_dimensionality_factor,
            ],
            dtype=np.int32,
        )

        # Bug correction for the last slice
        # array_annotation = np.concatenate(
        #     (
        #         array_annotation,
        #         np.zeros((1, array_annotation.shape[1], array_annotation.shape[2])),
        #     )
        # )

        return array_annotation

    def compute_3D_volume_figure(
        self,
        lipid_name,
        annotation_path=None,
        set_id_regions=None,
        downsample_factor=1,
        opacity=0.1,
        surface_count=40,
        colorscale="Inferno",
    ):
        """
        Render a 3D volume visualization of lipid data with optional region filtering and grayscale root data.

        Parameters:
        -----------
        lipid_name : str
            Name of the lipid file to load
        annotation_path : str, optional
            Path to the annotation file with region labels
        set_id_regions : list, optional
            List of region IDs to include in the visualization
        downsample_factor : int, default=1
            Factor by which to downsample the data (higher = less detailed but faster)
        opacity : float, default=0.1
            Base opacity for the volume rendering
        surface_count : int, default=40
            Number of isosurfaces to display
        colorscale : str, default='Inferno'
            Colorscale for the visualization

        Returns:
        --------
        fig : plotly.graph_objects.Figure
            The 3D volume figure
        """
        # Load lipid data
        lipid_path = f"/data/luca/lipidatlas/ManuscriptAnalysisRound3/3d_interpolated_native/{lipid_name}interpolation_log.npy"
        np3d = np.load(lipid_path)

        print(downsample_factor)

        # CRITICAL: Use the same downsampling factor for both datasets
        # Get root data with the same downsampling factor
        root_data = self.compute_3D_root_volume(
            decrease_dimensionality_factor=downsample_factor * 4
        )

        # Get annotations with the same downsampling factor
        annotations = self.get_array_of_annotations(
            decrease_dimensionality_factor=downsample_factor * 4
        )

        # Downsample lipid data for better performance
        sub_np3d = np3d[::downsample_factor, ::downsample_factor, ::downsample_factor]

        # Apply region filtering if regions are provided
        if set_id_regions is not None:
            # Create mask for selected regions
            mask = np.zeros_like(annotations, dtype=bool)
            for region_id in set_id_regions:
                mask = np.logical_or(mask, annotations == region_id)

            # Apply mask to lipid data
            sub_np3d_clean = sub_np3d.copy()
            sub_np3d_clean[~mask] = np.nan
        else:
            # If no filtering, use the downsampled data as is
            sub_np3d_clean = sub_np3d

        print(sub_np3d_clean.shape)

        # Create coordinate grid for lipid data
        z, y, x = np.indices(sub_np3d_clean.shape)

        # Set up volume plot with lipid data
        lipid_volume = go.Volume(
            x=x.flatten(),
            y=y.flatten(),
            z=z.flatten(),
            value=sub_np3d_clean.flatten(),
            isomin=np.nanmin(sub_np3d_clean) if not np.isnan(sub_np3d_clean).all() else 0,
            isomax=np.nanmax(sub_np3d_clean) if not np.isnan(sub_np3d_clean).all() else 1,
            opacity=opacity,
            surface_count=surface_count,
            colorscale=colorscale,
            caps=dict(x_show=False, y_show=False, z_show=False),
        )

        # Create figure with both lipid and root data, root data first for proper layering
        fig = go.Figure(data=[root_data, lipid_volume])

        # Improve layout
        fig.update_layout(
            margin=dict(t=0, r=0, b=0, l=0),
            scene=dict(
                xaxis=dict(
                    showticklabels=False,
                    showgrid=False,
                    zeroline=False,
                    backgroundcolor="rgba(0,0,0,0)",
                ),
                yaxis=dict(
                    showticklabels=False,
                    showgrid=False,
                    zeroline=False,
                    backgroundcolor="rgba(0,0,0,0)",
                ),
                zaxis=dict(
                    showticklabels=False,
                    showgrid=False,
                    zeroline=False,
                    backgroundcolor="rgba(0,0,0,0)",
                ),
                aspectmode="data",
            ),
            template="plotly_dark",
            plot_bgcolor="rgba(0,0,0,0)",
            paper_bgcolor="rgba(0,0,0,0)",
        )

        return fig

    '''
    def compute_l_array_2D(
        self,
        ll_t_bounds,
        normalize_independently=True,
        high_res=False,
        brain_1=True,
        cache_flask=None,
    ):
        """This function is used to get the list of expression per slice for all slices for the
        computation of the 3D brain volume.

        Args:
            ll_t_bounds (list(list(tuple))): A list of lists of lipid boundaries (tuples). The first
                list is used to separate image channels. The second list is used to separate lipid.
            normalize_independently (bool, optional): If True, each lipid intensity array is
                normalized independently, regardless of other lipids or channel used. Defaults to
                True.
            high_res (bool, optional): If True, the returned list of arrays correspond to the
                warped/upscaled data. Defaults to False as this is a very heavy plot.
            brain_1 (bool, optional): If True, the returned list of arrays correspond to the
                brain 1 data. Else, to the brain 2 data. Defaults to True.
            cache_flask (flask_caching.Cache, optional): Cache of the Flask database. If set to
                None, the reading of memory-mapped data will not be multithreads-safe. Defaults to
                None.
        Returns:
            (list(np.ndarray)): A list of numpy arrays representing the expression of the requested
                lipids (through ll_t_bounds) for each slice.
        """
        l_array_data = []

        # Correct the indices for the potentially unused slices from brain 1
        if brain_1:
            slice_index_offset = 0
        else:
            slice_index_offset = len(self._data.get_slice_list(indices="brain_1"))

        # Loop over slices and compute the expression of the requested lipids
        for slice_index in range(len(ll_t_bounds)):
            if ll_t_bounds[slice_index] != [None, None, None]:
                # Get the data as an expression image per lipid
                array_data = self.compute_rgb_array_per_lipid_selection(
                    slice_index + 1 + slice_index_offset,
                    ll_t_bounds[slice_index],
                    normalize_independently=normalize_independently,
                    projected_image=high_res,
                    log=False,
                    apply_transform=True,
                    cache_flask=cache_flask,
                )

                # Sum array colors (i.e. lipids)
                array_data = np.sum(array_data, axis=-1)

            else:
                array_data = None

            # Append data to l_array_data
            l_array_data.append(np.array(array_data, dtype=np.float16))  # float16 to gain space

        return l_array_data

    def compute_array_coordinates_3D(
        self,
        l_array_data,
        high_res=False,
        brain_1=True,
    ):
        """This functions computes the list of coordinates and expression values for the voxels used
        in the 3D representation of the brain.

        Args:
            l_array_data (list(np.ndarray)): A list of numpy arrays representing lipid expression
                for each slice of the dataset.
            high_res (bool, optional): If True, the computations made correspond to the
                warped/upscaled data. Defaults to False as this is a very heavy plot.
            brain_1 (bool, optional): If True, the returned list of arrays correspond to the
                brain 1 data. Else, to the brain 2 data. Defaults to True.
        Returns:
            (np.ndarray, np.ndarray, np.ndarray, np.ndarray): 4 flat numpy arrays (3 for coordinates
                and 1 for expression).
        """

        logging.info("Starting computing 3D arrays" + logmem())

        # Correct the indices for the potentially unused slices from brain 1
        if brain_1:
            slice_index_init = 0
            slice_index_end = len(self._data.get_slice_list(indices="brain_1"))
        else:
            slice_index_init = len(self._data.get_slice_list(indices="brain_1"))
            slice_index_end = self._data.get_slice_number()

        # get list of original coordinates for each slice
        if not high_res:
            l_coor = self._atlas.l_original_coor[slice_index_init:slice_index_end]
            estimate = 400 * 400
        else:
            estimate = 1311 * 918
            l_coor = self._atlas.array_coordinates_warped_data[slice_index_init:slice_index_end]

        # Initialize empty arrays with a large estimate for the orginal acquisition size
        max_size = estimate * (slice_index_end - slice_index_init)
        array_x = np.empty(max_size, dtype=np.float32)
        array_y = np.empty(max_size, dtype=np.float32)
        array_z = np.empty(max_size, dtype=np.float32)
        array_c = np.empty(max_size, dtype=np.int16)
        total_index = 0
        logging.debug(f"Size array_x: {array_x.nbytes / 1024 / 1024 :.2f}")
        logging.info("Starting slice iteration" + logmem())

        # get atlas shape and resolution
        reference_shape = self._atlas.bg_atlas.reference.shape
        resolution = self._atlas.resolution
        array_annotations = np.array(self._atlas.bg_atlas.annotation, dtype=np.int32)

        for slice_index in range(0, len(l_array_data), 1):
            # Get the averaged expression data for the current slice
            array_data = l_array_data[slice_index]

            # If array_data is not an array but a 0 float, skip it
            if type(array_data) == float:
                continue

            # Remove pixels for which lipid expression is zero
            array_data_stripped = array_data.flatten()  # array_data[array_data != 0].flatten()

            # Skip the current slice if expression is very sparse
            if len(array_data_stripped) < 10 or np.sum(array_data_stripped) < 1:
                continue

            # Compute the percentile of expression to filter out lowly expressed pixels
            # Set to 0 for now, as no filtering is done
            percentile = 0  # np.percentile(array_data_stripped, 10)

            # Get the coordinates of the pixels in the ccfv3
            coordinates = l_coor[slice_index]
            # coordinates_stripped = coordinates[array_data != 0]
            coordinates_stripped = coordinates.reshape(-1, coordinates.shape[-1])

            # Get the data as 4 arrays (3 for coordinates and 1 for expression)
            array_x, array_y, array_z, array_c, total_index = filter_voxels(
                array_data_stripped.astype(np.float32),
                coordinates_stripped,
                array_annotations,
                percentile,
                array_x,
                array_y,
                array_z,
                array_c,
                total_index,
                reference_shape,
                resolution,
            )
            logging.info("Slice " + str(slice_index) + " done" + logmem())

        # Strip the arrays from the zeros
        array_x = array_x[:total_index]
        array_y = array_y[:total_index]
        array_z = array_z[:total_index]
        # * Caution, array_c should be a list to work with Plotly
        array_c = array_c[:total_index].tolist()

        # Return the arrays for the 3D figure
        return array_x, array_y, array_z, array_c
    
    def compute_3D_volume_figure(
        self,
        set_progress=None,
        ll_t_bounds=[[(None, None)]],
        name_lipid_1="",
        name_lipid_2="",
        name_lipid_3="",
        set_id_regions=None,
        decrease_dimensionality_factor=4,
        cache_flask=None,
        structure_guided_interpolation=True,
        return_interpolated_array=False,
        return_individual_slice_data=False,
        divider_radius=16,
        brain_1=False,
    ):
        """This figure computes a Plotly Figure containing a go.Volume object representing the
        expression of the requested lipids in the selected regions, interpolated between the slices.
        Lipid names are used to retrieve the expression data from the Shelve database.

        Args:
            set_progress: Used as part of the Plotly long callbacks, to indicate the progress of the
                computation in the corresponding progress bar.
            ll_t_bounds (list(list(tuple))): A list of lists of lipid boundaries (tuples). The first
                list is used to separate image channels. The second list is used to separate lipid.
            name_lipid_1 (str, optional): Name of the first selected lipid. Defaults to "".
            name_lipid_2 (str, optional): Name of the second selected lipid. Defaults to "".
            name_lipid_3 (str, optional): Name of the third selected lipid. Defaults to "".
            set_id_regions (set(int), optional): A set containing the identifiers of the brain
                regions (at the very bottom of the hierarchy) in which lipid expression is
                requested. Defaults to None, corresponding to the whole brain.
            decrease_dimensionality_factor (int): An integer used for subsampling the array of
                annotation, and therefore the resulting figure. The higher, the higher the
                subsampling. Needed as this is a very heavy plot. Defaults to 6.
            cache_flask (flask_caching.Cache, optional): Cache of the Flask database. If set to
                None, the reading of memory-mapped data will not be multithreads-safe. Defaults to
                None.
            structure_guided_interpolation (bool, optional): If True, the interpolation is done
                using the annotated structures. If False, the interpolation is done blindly.
            return_interpolated_array (bool): If True, the interpolated array is returned. Else, the
                corresponding Plotly figure is returned. Defaults to False.
            return_individual_slice_data (bool): If True, the individual slice data (not
                interpolated) is returned.
            divider_radius (int): The inverse radius of the sphere used to do the interpolation.
                Defaults to 16.
            brain_1 (bool): If True, the brain 1 data is used. Else, the brain 2 data is used.
                Defaults to False.
        Returns:
            Depending on the value of return_interpolated_array and return_individual_slice_data,
                returns either the (not) interpolated array of expression of the requested lipids
                in the selected regions, or a Plotly Figure containing a go.Volume object
                representing the interpolated expression.
        """
        if return_interpolated_array and return_individual_slice_data:
            logging.warning(
                "Cannot return both interpolated and not interpolated array... Returning the"
                " individual slice data."
            )

        logging.info("Starting 3D volume computation")
        if set_progress is not None:
            set_progress((10, "Loading array of annotations"))
        # Get subsampled array of annotations
        array_annotation = self._storage.return_shelved_object(
            "figures/3D_page",
            "arrays_annotation",
            force_update=False,
            compute_function=self.get_array_of_annotations,
            decrease_dimensionality_factor=decrease_dimensionality_factor,
        )

        # Get subsampled array of borders for each region
        array_atlas_borders = np.zeros(array_annotation.shape, dtype=np.float32)

        if set_id_regions is not None:
            list_id_regions = np.array(list(set_id_regions), dtype=np.int64)
        else:
            list_id_regions = None

        if set_progress is not None:
            set_progress((10, "Computing brain borders"))

        # Shelving this function is useless as it takes less than 0.1s to compute after
        # first compilation
        array_atlas_borders = fill_array_borders(
            array_annotation,
            keep_structure_id=list_id_regions,
            decrease_dimensionality_factor=decrease_dimensionality_factor,
        )

        logging.info("Computed basic structure array")

        if set_progress is not None:
            set_progress((20, "Computing expression for each lipid"))

        # Get array of expression for each lipid
        ll_array_data = [
            self._storage.return_shelved_object(
                "figures/3D_page",
                "arrays_expression_" + str(brain_1) + "_" + str(name_lipid) + "__",
                force_update=False,
                ignore_arguments_naming=True,
                compute_function=self.compute_l_array_2D,
                ll_t_bounds=[[l_t_bounds[i], None, None] for l_t_bounds in ll_t_bounds],
                brain_1=brain_1,
                cache_flask=cache_flask,
            )
            for i, name_lipid in enumerate([name_lipid_1, name_lipid_2, name_lipid_3])
        ]

        if set_progress is not None:
            set_progress((50, "Averaging expression for each lipid"))

        # Average array of expression over lipid
        l_array_data_avg = []
        for slice_index in range(
            len(self._data.get_slice_list(indices="brain_1" if brain_1 else "brain_2"))
        ):
            n = 0
            avg = 0
            for i in range(3):  # * number of lipids is hardcoded
                s = ll_array_data[i][slice_index]
                if s is None:
                    s = 0
                elif s.size == 1:
                    if np.isnan(s):
                        s = 0
                else:
                    n += 1
                avg += s

            # In case there's no data for the current slice, set the average to 0
            if n == 0:
                n = 1
            l_array_data_avg.append(avg / n)
        logging.info("Averaged expression over all lipids")

        if set_progress is not None:
            set_progress((60, "Getting slice coordinates"))

        # Get the 3D array of expression and coordinates
        array_x, array_y, array_z, array_c = self.compute_array_coordinates_3D(
            l_array_data_avg, high_res=False, brain_1=brain_1
        )

        if return_individual_slice_data:
            return array_x, array_y, array_z, array_c

        logging.info("Computed array of expression in original space")

        if set_progress is not None:
            set_progress((70, "Filling a new brain with expression"))

        # Compute the rescaled array of expression for each slice averaged over projected lipids
        array_slices = np.copy(array_atlas_borders)
        array_for_avg = np.full_like(array_atlas_borders, 1)
        array_x_scaled = array_x * 1000000 / self._atlas.resolution / decrease_dimensionality_factor
        array_y_scaled = array_y * 1000000 / self._atlas.resolution / decrease_dimensionality_factor
        array_z_scaled = array_z * 1000000 / self._atlas.resolution / decrease_dimensionality_factor

        array_slices = fill_array_slices(
            array_x_scaled,
            array_y_scaled,
            array_z_scaled,
            np.array(array_c),
            array_slices,
            array_for_avg,
            limit_value_inside=-1.99999,
        )

        logging.info("Filled basic structure array with array of expression")

        # Get the corresponding coordinates
        X, Y, Z = np.mgrid[
            0 : array_atlas_borders.shape[0]
            / 1000
            * 25
            * decrease_dimensionality_factor : array_atlas_borders.shape[0]
            * 1j,
            0 : array_atlas_borders.shape[1]
            / 1000
            * 25
            * decrease_dimensionality_factor : array_atlas_borders.shape[1]
            * 1j,
            0 : array_atlas_borders.shape[2]
            / 1000
            * 25
            * decrease_dimensionality_factor : array_atlas_borders.shape[2]
            * 1j,
        ]
        logging.info("Built arrays of coordinates")
        if set_id_regions is not None:
            x_min, x_max, y_min, y_max, z_min, z_max = crop_array(array_annotation, list_id_regions)
            array_annotation = array_annotation[
                x_min : x_max + 1, y_min : y_max + 1, z_min : z_max + 1
            ]
            array_slices = array_slices[x_min : x_max + 1, y_min : y_max + 1, z_min : z_max + 1]
            X = X[x_min : x_max + 1, y_min : y_max + 1, z_min : z_max + 1]
            Y = Y[x_min : x_max + 1, y_min : y_max + 1, z_min : z_max + 1]
            Z = Z[x_min : x_max + 1, y_min : y_max + 1, z_min : z_max + 1]
            logging.info("Cropped the figure to only keep areas in which lipids are expressed")

        if set_progress is not None:
            set_progress((70, "Interpolating expression"))

        # Compute an array containing the lipid expression interpolated for every voxel
        array_interpolated = fill_array_interpolation(
            array_annotation,
            array_slices,
            divider_radius=16,
            limit_value_inside=-1.99999,
            structure_guided=structure_guided_interpolation,
        )
        logging.info("Finished interpolation between slices")

        if return_interpolated_array:
            return array_interpolated

        if set_progress is not None:
            set_progress((80, "Building figure"))

        # Get root figure
        root_data = self._storage.return_shelved_object(
            "figures/3D_page",
            "volume_root",
            force_update=False,
            compute_function=self.compute_3D_root_volume,
        )

        logging.info("Building final figure")

        # Build figure
        fig = go.Figure(
            data=[
                go.Volume(
                    x=X.flatten(),
                    y=Y.flatten(),
                    z=Z.flatten(),
                    value=array_interpolated.flatten(),
                    isomin=0.01,
                    isomax=1.5,
                    opacityscale=[
                        [-0.11, 0.00],
                        [0.01, 0.0],
                        [0.5, 0.05],
                        [2.5, 0.7],
                    ],
                    surface_count=10,
                    colorscale="viridis",
                ),
                root_data,
            ]
        )

        # Hide grey background
        fig.update_layout(
            margin=dict(t=0, r=0, b=0, l=0),
            scene=dict(
                xaxis=dict(backgroundcolor="rgba(0,0,0,0)"),
                yaxis=dict(backgroundcolor="rgba(0,0,0,0)"),
                zaxis=dict(backgroundcolor="rgba(0,0,0,0)"),
            ),
        )

        # Set background color to zero
        fig.layout.template = "plotly_dark"
        fig.layout.plot_bgcolor = "rgba(0,0,0,0)"
        fig.layout.paper_bgcolor = "rgba(0,0,0,0)"

        logging.info("Done computing 3D volume figure")

        if set_progress is not None:
            set_progress((90, "Returning figure"))

        return fig
    '''
    # def compute_clustergram_figure(
    #     self,
    #     set_progress,
    #     cache_flask,
    #     l_selected_regions,
    #     percentile=90,
    #     brain_1=False,
    # ):
    #     """This function computes a Plotly Clustergram figure, allowing to cluster and compare the
    #     expression of all the MAIA-transformed lipids in the dataset in the selected regions.

    #     Args:
    #         set_progress: Used as part of the Plotly long callbacks, to indicate the progress of the
    #             computation in the corresponding progress bar.
    #         cache_flask (flask_caching.Cache, optional): Cache of the Flask database. If set to
    #             None, the reading of memory-mapped data will not be multithreads-safe. Defaults to
    #             None.
    #         l_selected_regions (list(int), optional): A list containing the identifiers of the brain
    #             regions (at the very bottom of the hierarchy) whose border must be annotated.
    #         percentile (int, optional): The percentile of average expression below which the lipids
    #             must be discarded (to get rid of low expression noise). Defaults to 90.
    #         brain_1 (bool): If True, the brain 1 data is used. Else, the brain 2 data is used.
    #             Defaults to False.

    #     Returns:
    #         (go.Figure): a Plotly Clustergram figure clustering and comparing the expression of all
    #             the MAIA-transformed lipids in the dataset in the selected regions.
    #     """
    #     logging.info("Starting computing clustergram figure")

    #     # Memoize result as it's called everytime a filtering is done
    #     @cache_flask.memoize()
    #     def return_df_avg_lipids(l_selected_regions):
    #         dic_avg_lipids = {}
    #         l_slices = self._data.get_slice_list(indices="brain_1" if brain_1 else "brain_2")
    #         for slice_index in l_slices:
    #             # Display progress every 10 slices
    #             if slice_index % 10 == 0:
    #                 set_progress(
    #                     (
    #                         int(slice_index / len(l_slices) * 100),
    #                         "Loading slice n°" + str(slice_index),
    #                     )
    #                 )

    #             l_spectra = []
    #             for region in l_selected_regions:
    #                 long_region = self._atlas.dic_acronym_name[region]
    #                 if slice_index - 1 in self._atlas.dic_existing_masks:
    #                     if region in self._atlas.dic_existing_masks[slice_index - 1]:
    #                         grah_scattergl_data = self._atlas.get_projected_mask_and_spectrum(
    #                             slice_index - 1, long_region, MAIA_correction=True
    #                         )[1]
    #                         l_spectra.append(grah_scattergl_data)
    #                     else:
    #                         l_spectra.append(None)
    #                 else:
    #                     raise Exception(
    #                         "The masks have not been precomputed. Please precompute them before"
    #                         " running this function."
    #                     )
    #             ll_idx_labels = global_lipid_index_store(self._data, slice_index - 1, l_spectra)
    #             logging.info("Computing dictionnary for averaging slice " + str(slice_index))

    #             # Compute average expression for each lipid and each selection
    #             set_lipids_idx = set()
    #             ll_lipids_idx = []
    #             ll_avg_intensity = []
    #             n_sel = len(l_spectra)
    #             for spectrum, l_idx_labels in zip(l_spectra, ll_idx_labels):
    #                 if spectrum is not None:
    #                     array_intensity_with_lipids = np.array(spectrum, dtype=np.float32)[1, :]
    #                     array_idx_labels = np.array(l_idx_labels, dtype=np.int32)

    #                     l_lipids_idx, l_avg_intensity = compute_avg_intensity_per_lipid(
    #                         array_intensity_with_lipids, array_idx_labels
    #                     )
    #                     set_lipids_idx.update(l_lipids_idx)
    #                 else:
    #                     l_lipids_idx = None
    #                     l_avg_intensity = None

    #                 ll_lipids_idx.append(l_lipids_idx)
    #                 ll_avg_intensity.append(l_avg_intensity)

    #             for i, (l_lipids, l_avg_intensity) in enumerate(
    #                 zip(ll_lipids_idx, ll_avg_intensity)
    #             ):
    #                 if l_lipids is not None:
    #                     for lipid, intensity in zip(l_lipids, l_avg_intensity):
    #                         if lipid not in dic_avg_lipids:
    #                             dic_avg_lipids[lipid] = []
    #                             for j in range(n_sel):
    #                                 dic_avg_lipids[lipid].append([])
    #                         dic_avg_lipids[lipid][i].append(intensity)

    #         logging.info("Averaging all lipid values across slices")

    #         # Average intensity per slice
    #         for lipid in dic_avg_lipids:
    #             for i in range(n_sel):
    #                 if len(dic_avg_lipids[lipid][i]) > 0:
    #                     dic_avg_lipids[lipid][i] = np.mean(dic_avg_lipids[lipid][i])
    #                 else:
    #                     dic_avg_lipids[lipid][i] = 0

    #         df_avg_intensity_lipids = pd.DataFrame.from_dict(
    #             dic_avg_lipids,
    #             orient="index",
    #             columns=[l_selected_regions[i] for i in range(n_sel)],
    #         )
    #         return df_avg_intensity_lipids

    #     df_avg_intensity_lipids = return_df_avg_lipids(l_selected_regions)
    #     logging.info("Averaging done for all slices")
    #     set_progress((90, "Loading data"))

    #     # Exclude very lowly expressed lipids
    #     df_min_expression = df_avg_intensity_lipids.min(axis=1)
    #     df_avg_intensity_lipids = df_avg_intensity_lipids[
    #         df_min_expression > df_min_expression.quantile(q=int(percentile) / 100)
    #     ]

    #     if len(l_selected_regions) > 1:
    #         df_avg_intensity_lipids = df_avg_intensity_lipids.iloc[
    #             (df_avg_intensity_lipids.mean(axis=1)).argsort(), :
    #         ]
    #     else:
    #         df_avg_intensity_lipids.sort_values(by=l_selected_regions[0], inplace=True)
    #     logging.info("Lowly expressed lipids excluded")

    #     # Replace idx_lipids by actual name
    #     df_names = self._data.get_annotations()
    #     df_avg_intensity_lipids.index = df_avg_intensity_lipids.index.map(
    #         lambda idx: df_names.iloc[idx]["name"]
    #         + "_"
    #         + df_names.iloc[idx]["structure"]
    #         + "_"
    #         + df_names.iloc[idx]["cation"]
    #     )
    #     logging.info("Lipid indexes replaced by names")
    #     logging.info("Preparing plot")
    #     # Plot
    #     data_array = df_avg_intensity_lipids.to_numpy()
    #     fig_heatmap_lipids = Clustergram(
    #         data=data_array
    #         + data_array.min(axis=0),  # Add min per column to remove negative values
    #         column_labels=df_avg_intensity_lipids.columns.to_list(),
    #         row_labels=df_avg_intensity_lipids.index.to_list(),
    #         hidden_labels="row" if len(df_avg_intensity_lipids.index.to_list()) > 100 else None,
    #         color_map="Viridis",
    #         height=800,
    #         width=1000,
    #         display_ratio=[0.2, 0.01],
    #     )

    #     # Set background color to zero
    #     fig_heatmap_lipids.layout.template = "plotly_dark"
    #     fig_heatmap_lipids.layout.plot_bgcolor = "rgba(0,0,0,0)"
    #     fig_heatmap_lipids.layout.paper_bgcolor = "rgba(0,0,0,0)"

    #     set_progress((100, "Returning figure"))
    #     logging.info("Returning figure")
    #     return fig_heatmap_lipids

    # # ==============================================================================================
    # # --- Methods used in scRNAseq page
    # # ==============================================================================================
    # # MIGHT be useful for lipizones
    # def compute_scatter_3D(self):
    #     """This functions computes a figure representing, in a 3D scatter plot, the spots acquired
    #     using spatial scRNAseq experiments.

    #     Returns:
    #         (Plotly.Figure): A Plotly Figure containing a go.Scatter3d object representing the
    #             acquired spots.
    #     """

    #     logging.info("Starting computing 3D scatter plot for scRNAseq experiments" + logmem())

    #     # Get scatter figure for the scRNAseq spots
    #     scatter = go.Scatter3d(
    #         x=self._scRNAseq.xmol,
    #         y=self._scRNAseq.zmol,
    #         z=-self._scRNAseq.ymol,
    #         mode="markers",
    #         marker=dict(size=2.5, opacity=0.8, color=dic_colors["blue"]),
    #     )

    #     # Get root figure
    #     root_data = self._storage.return_shelved_object(
    #         "figures/3D_page",
    #         "volume_root",
    #         force_update=False,
    #         compute_function=self.compute_3D_root_volume,
    #         differentiate_borders=True,
    #     )

    #     # Remove inside of volume
    #     root_data["value"] = np.where(
    #         (root_data["value"] == -0.01) | (root_data["value"] == -2.0), -2.0, root_data["value"]
    #     )

    #     # Change orientation
    #     root_data_y = copy.deepcopy(root_data["y"])
    #     root_data_z = copy.deepcopy(root_data["z"])
    #     root_data["y"] = root_data_z
    #     root_data["z"] = -root_data_y

    #     # Remove parts of brain that prevent from clicking points
    #     root_data["x"] = root_data["x"][(root_data["y"] < 6) & (root_data["z"] < -3)]
    #     root_data["value"] = root_data["value"][(root_data["y"] < 6) & (root_data["z"] < -3)]
    #     root_data_y_copy = copy.deepcopy(root_data["y"])
    #     root_data["y"] = root_data["y"][(root_data["y"] < 6) & (root_data["z"] < -3)]
    #     root_data["z"] = root_data["z"][(root_data["z"] < -3) & (root_data_y_copy < 6)]

    #     # Block interaction for skull
    #     root_data["hoverinfo"] = "skip"
    #     scatter["hoverinfo"] = "all"

    #     # Build figure
    #     fig = go.Figure(data=[root_data, scatter])

    #     # Hide background
    #     fig.update_layout(
    #         title_text="Click on a point to see the corresponding scRNAseq data",
    #         title_x=0.5,
    #         margin=dict(r=0, b=0, l=0),
    #         scene=dict(
    #             xaxis=dict(backgroundcolor="rgba(0,0,0,0)"),
    #             yaxis=dict(backgroundcolor="rgba(0,0,0,0)"),
    #             zaxis=dict(backgroundcolor="rgba(0,0,0,0)"),
    #         ),
    #     )

    #     # Set background color to zero
    #     fig.layout.template = "plotly_dark"
    #     fig.layout.plot_bgcolor = "rgba(0,0,0,0)"
    #     fig.layout.paper_bgcolor = "rgba(0,0,0,0)"

    #     # Change orientation to have scatter dots face the reader
    #     x_eye = 0.01 * 2
    #     y_eye = 1.0 * 2
    #     z_eye = 0.5 * 2

    #     camera = dict(
    #         # up=dict(x=0, y=0, z=0),
    #         # center=dict(x=0, y=0, z=0),
    #         eye=dict(x=x_eye, y=y_eye, z=z_eye),
    #     )
    #     fig.update_layout(scene_camera=camera)

    #     return fig

    # def compute_barplots_enrichment(self, brain_1=False, idx_dot=None):
    #     """This functions computes two figures representing, in barplots, the lipid expression in
    #     the spots acquired using spatial scRNAseq experiments, as well as how it can be explained by
    #     an elastic net regression using gene expression as explaing factors.

    #     Args:
    #         brain_1 (bool, optional): If True, the barplot will be displayed with the regression
    #             coefficients computed from for the first brain.

    #     Returns:
    #         (Plotly.Figure, Plotly.Figure, list(str), list(str)): Two Plotly Figures containing each
    #             a go.Bar object representing the standardized lipid expression in the scRNAseq
    #             spots, and the elastic net regression coefficients for each lipid (bar). The two
    #             lists contain the corresponding names of the genes and lipids represented.
    #     """

    #     logging.info("Starting computing barplot for scRNAseq experiments" + logmem())

    #     if brain_1:
    #         x = self._scRNAseq.l_name_lipids_brain_1
    #         y = self._scRNAseq.array_coef_brain_1
    #         names = self._scRNAseq.l_genes_brain_1
    #         expression = self._scRNAseq.array_exp_lipids_brain_1
    #         l_score = self._scRNAseq.l_score_brain_1
    #     else:
    #         x = self._scRNAseq.l_name_lipids_brain_2
    #         y = self._scRNAseq.array_coef_brain_2
    #         names = self._scRNAseq.l_genes_brain_2
    #         expression = self._scRNAseq.array_exp_lipids_brain_2
    #         l_score = self._scRNAseq.l_score_brain_2

    #     # Turn expression into enrichment score
    #     expression = (expression - np.mean(expression, axis=0)) / np.std(expression, axis=0)

    #     # Take the average expression across all spots, or the expression in the selected spot
    #     if idx_dot is None:
    #         expression = np.mean(expression, axis=0)
    #     else:
    #         expression = expression[idx_dot, :]

    #     # Sort lipids by enrichment
    #     index_sorted = np.argsort(expression)[::-1]
    #     expression = expression[index_sorted]

    #     # Get arrays for plotting
    #     x = np.array(x)[index_sorted]
    #     y = y[index_sorted, :]
    #     l_score = np.array(l_score)[index_sorted]

    #     # Limit to the 24 most expressed genes (in the most enriched lipid),
    #     # for only 24 colors are sharply distinguishable by naked eye
    #     index_sorted = np.argsort(y[0, :])[::-1]
    #     y = y[:, index_sorted[:24]]
    #     names = np.array(names)[index_sorted[:24]]

    #     # Normalize to 1
    #     # y = (y.T / np.sum(abs(y), axis=1) * expression).T
    #     y = (y.T / np.sum(abs(y), axis=1)).T

    #     # Incorporate score in the mix
    #     # y = np.vstack((y.T * l_score, (1 - l_score) * expression * np.ones((len(y),)))).T
    #     y = np.vstack((y.T * l_score, (1 - l_score) * 1.0 * np.ones((len(y),)))).T
    #     names = np.append(names, "Unexplained")

    #     # Limit to 40 lipids for clarity
    #     x = x[:40]
    #     y = y[:40, :]
    #     expression = expression[:40]

    #     # Plot figure
    #     fig_lipids = go.Figure()
    #     fig_lipids.add_trace(
    #         go.Bar(
    #             x=x,
    #             y=expression,
    #         )
    #     )

    #     # Hide background
    #     fig_lipids.update_layout(
    #         title_text="Lipid expression enrichment in selected spot (z-score)",
    #         title_x=0.5,
    #         barmode="relative",
    #         # margin=dict(t=0, r=0, b=0, l=0),
    #         scene=dict(
    #             xaxis=dict(backgroundcolor="rgba(0,0,0,0)"),
    #             yaxis=dict(backgroundcolor="rgba(0,0,0,0)"),
    #             zaxis=dict(backgroundcolor="rgba(0,0,0,0)"),
    #         ),
    #     )

    #     # Set background color to zero
    #     fig_lipids.layout.template = "plotly_dark"
    #     fig_lipids.layout.plot_bgcolor = "rgba(0,0,0,0)"
    #     fig_lipids.layout.paper_bgcolor = "rgba(0,0,0,0)"

    #     # Plot figure
    #     fig_genes = go.Figure()
    #     for idx, (y_gene, name) in enumerate(zip(y.T, names)):
    #         fig_genes.add_trace(
    #             go.Bar(
    #                 x=x,
    #                 y=abs(y_gene),
    #                 name=name,
    #                 marker_pattern_shape=["+" if t > 0 else "-" for t in y_gene],  # Doesn't work...
    #                 marker_color=px.colors.qualitative.Dark24[idx] if idx <= 23 else "grey",
    #                 hovertext=[
    #                     "{:.2f}".format(y[idx_lipid, idx] / np.sum(abs(y[idx_lipid, :])) * 1.0)
    #                     + " (Fraction of (absolute) total elastic net coefficients)"
    #                     for idx_lipid in range(len(y))
    #                 ],
    #             )
    #         )

    #     # Hide background
    #     fig_genes.update_layout(
    #         title_text=(
    #             "Elastic net coefficients, representing how lipid is explained by the corresponding"
    #             " gene"
    #         ),
    #         title_x=0.5,
    #         barmode="relative",
    #         # margin=dict(t=0, r=0, b=0, l=0),
    #         scene=dict(
    #             xaxis=dict(backgroundcolor="rgba(0,0,0,0)"),
    #             yaxis=dict(backgroundcolor="rgba(0,0,0,0)"),
    #             zaxis=dict(backgroundcolor="rgba(0,0,0,0)"),
    #         ),
    #     )

    #     # Set background color to zero
    #     fig_genes.layout.template = "plotly_dark"
    #     fig_genes.layout.plot_bgcolor = "rgba(0,0,0,0)"
    #     fig_genes.layout.paper_bgcolor = "rgba(0,0,0,0)"

    #     return fig_lipids, fig_genes, names, x

    # def compute_heatmap_lipid_genes(
    #     self,
    #     lipid=None,
    #     l_genes=None,
    #     initial_frame=5,
    #     brain_1=False,
    #     set_progress=None,
    # ):
    #     """This functions computes a heatmap representing, on the left side, the expression of a
    #     given lipid in the (low-resolution, interpolated) MALDI data, and the right side, the
    #     expressions of the selected genes (in l_genes) in the scRNAseq experiments from the
    #     molecular atlas data.

    #     Args:
    #         lipid (str): The name of the lipid to be displayed. If None, the most expressed lipid
    #             will be displayed. Defaults to None.
    #         l_genes (list): The list of gene names to be displayed. If None, the three most
    #             expressed genes will be displayed. Defaults to None.
    #         initial_frame   (int, optional): The frame on which the slider is initialized.
    #         brain_1 (bool, optional): If True, the heatmap will be computed with the data coming
    #             from the first brain. Else, from the 2nd brain. Defaults to False.
    #         set_progress: Used as part of the Plotly long callbacks, to indicate the progress of the
    #             computation in the corresponding progress bar.

    #     Returns:
    #         (Plotly.Figure): A Plotly Figure containing a go.Heatmap object representing the
    #             expression of the selected lipid and genes.
    #     """

    #     logging.info("Starting computing heatmap for scRNAseq experiments" + logmem())

    #     if set_progress is not None:
    #         set_progress((5, "Loading data"))

    #     if brain_1:
    #         x = self._scRNAseq.l_name_lipids_brain_1
    #         y = self._scRNAseq.array_coef_brain_1
    #         name_genes = self._scRNAseq.l_genes_brain_1
    #         name_lipids = self._scRNAseq.l_name_lipids_brain_1
    #         array_lipids = self._scRNAseq.array_exp_lipids_brain_1
    #         array_genes = self._scRNAseq.array_exp_genes_brain_1
    #     else:
    #         x = self._scRNAseq.l_name_lipids_brain_2
    #         y = self._scRNAseq.array_coef_brain_2
    #         name_genes = self._scRNAseq.l_genes_brain_2
    #         name_lipids = self._scRNAseq.l_name_lipids_brain_2
    #         array_lipids = self._scRNAseq.array_exp_lipids_brain_2
    #         array_genes = self._scRNAseq.array_exp_genes_brain_2

    #     # Get the most expressed lipid and genes if not provided
    #     if lipid is None and l_genes is None:
    #         expression = np.mean(array_lipids, axis=0)
    #         index_sorted = np.argsort(expression)[::-1]
    #         expression = expression[index_sorted]
    #         lipids = np.array(x)[index_sorted]
    #         y_sorted = y[index_sorted, :]
    #         index_sorted = np.argsort(y_sorted[0, :])[::-1]
    #         y_sorted = y_sorted[:, index_sorted]
    #         genes = np.array(name_genes)[index_sorted]
    #         lipid = lipids[0]
    #         l_genes = genes[:3]

    #     # Get coordinates
    #     x = self._scRNAseq.xmol
    #     y = -self._scRNAseq.ymol
    #     z = self._scRNAseq.zmol

    #     # Get idx lipid and genes
    #     if lipid is not None:
    #         idx_lipid = list(name_lipids).index(lipid)
    #     else:
    #         idx_lipid = None

    #     l_idx_genes_with_None = [
    #         list(name_genes).index(gene) if gene is not None else None for gene in l_genes
    #     ]
    #     l_idx_genes = [idx_gene for idx_gene in l_idx_genes_with_None if idx_gene is not None]

    #     # Build grids on which the data will be interpolated
    #     x_domain = np.arange(np.min(x), np.max(x), 0.5)
    #     y_domain = np.arange(np.min(y), np.max(y), 0.1)
    #     z_domain = np.arange(np.min(z), np.max(z), 0.1)
    #     x_grid, y_grid, z_grid = np.meshgrid(x_domain, y_domain, z_domain, indexing="ij")

    #     if set_progress is not None:
    #         set_progress((15, "Preparing interpolation"))

    #     # Build data from interpolation since sampling is irregular
    #     if idx_lipid is not None:
    #         grid_lipid = griddata(
    #             np.vstack((x, y, z)).T,
    #             array_lipids[:, idx_lipid],
    #             (x_grid, y_grid, z_grid),
    #             method="linear",
    #         )
    #     else:
    #         grid_lipid = None

    #     if len(l_idx_genes) == 1:
    #         grid_genes = griddata(
    #             np.vstack((x, y, z)).T,
    #             array_genes[:, l_idx_genes[0]],
    #             (x_grid, y_grid, z_grid),
    #             method="linear",
    #         )
    #     elif len(l_idx_genes) > 1:
    #         grid_genes = np.moveaxis(
    #             np.stack(
    #                 [
    #                     griddata(
    #                         np.vstack((x, y, z)).T,
    #                         array_genes[:, idx_genes],
    #                         (x_grid, y_grid, z_grid),
    #                         method="linear",
    #                     )
    #                     if idx_genes is not None
    #                     else np.zeros_like(x_grid)
    #                     for idx_genes in l_idx_genes_with_None
    #                 ]
    #             ),
    #             0,
    #             -1,
    #         )
    #     else:
    #         grid_genes = None

    #     if set_progress is not None:
    #         set_progress((75, "Finished interpolation... Building figure"))
    #     fig = make_subplots(1, 2)

    #     # Build Figure, with several frames as it will be slidable
    #     if grid_lipid is not None:
    #         for i in range(0, grid_lipid.shape[0], 1):
    #             fig.add_heatmap(
    #                 z=grid_lipid[i, :, :],
    #                 row=1,
    #                 col=1,
    #                 colorscale="Viridis",
    #                 visible=True if i == initial_frame else False,
    #                 showscale=False,
    #             )
    #     if grid_genes is not None:
    #         if len(grid_genes.shape) == 3:
    #             for i in range(0, grid_genes.shape[0], 1):
    #                 fig.add_heatmap(
    #                     z=grid_genes[i, :, :],
    #                     row=1,
    #                     col=2,
    #                     colorscale="Viridis",
    #                     visible=True if i == initial_frame else False,
    #                     showscale=False,
    #                 )
    #         elif len(grid_genes.shape) == 4:
    #             for i in range(0, grid_genes.shape[0], 1):
    #                 fig.add_image(
    #                     z=grid_genes[i, :, :, :],
    #                     row=1,
    #                     col=2,
    #                     visible=True if i == initial_frame else False,
    #                 )
    #     if grid_genes is not None or grid_lipid is not None:
    #         steps = []
    #         for i in range(grid_lipid.shape[0]):
    #             step = dict(
    #                 method="restyle",
    #                 args=["visible", [False] * len(fig.data)],
    #                 label=str(i),
    #             )
    #             if grid_lipid is not None and grid_genes is not None:
    #                 step["args"][1][i] = True
    #                 step["args"][1][i + grid_lipid.shape[0]] = True
    #             elif grid_lipid is not None or grid_genes is not None:
    #                 step["args"][1][i] = True
    #             steps.append(step)

    #         sliders = [
    #             dict(
    #                 active=initial_frame,
    #                 steps=steps,
    #                 pad={"b": 5, "t": 10},
    #                 len=0.9,
    #                 x=0.05,
    #                 y=0.0,
    #                 currentvalue={
    #                     "visible": False,
    #                 },
    #             )
    #         ]

    #         # Layout
    #         fig.update_layout(
    #             title_text="Comparison between lipid and gene expression",
    #             title_x=0.5,
    #             title_y=0.98,
    #             margin=dict(t=20, r=20, b=20, l=20),
    #             template="plotly_dark",
    #             sliders=sliders,
    #         )

    #         # No display of tick labels as they're wrong anyway
    #         fig.update_layout(
    #             scene=dict(
    #                 xaxis=dict(showticklabels=False),
    #                 yaxis=dict(showticklabels=False),
    #             ),
    #             paper_bgcolor="rgba(0,0,0,0.)",
    #             plot_bgcolor="rgba(0,0,0,0.)",
    #             yaxis_scaleanchor="x",
    #         )

    #         # Reverse y axis if Image has been used
    #         if grid_genes is not None:
    #             if len(grid_genes.shape) == 4:
    #                 fig.update_yaxes(autorange=True, row=1, col=2)

    #         # Remove tick labels
    #         fig.update_xaxes(showticklabels=False)  # Hide x axis ticks
    #         fig.update_yaxes(showticklabels=False)  # Hide y axis ticks

    #         if set_progress is not None:
    #             set_progress((90, "Returning figure"))
    #         return fig

    # ==============================================================================================
    # --- Methods used for shelving results
    # ==============================================================================================

    # def shelve_arrays_basic_figures(self, force_update=False):
    #     """This function shelves in the database all the arrays of basic images computed in
    #     self.compute_figure_basic_image(), across all slices and all types of arrays. This forces
    #     the precomputations of these arrays, and allows to access them faster. Once everything has
    #     been shelved, a boolean value is stored in the shelve database, to indicate that the arrays
    #     do not need to be recomputed at next app startup.

    #     Args:
    #         force_update (bool, optional): If True, the function will not overwrite existing files.
    #             Defaults to False.
    #     """
    #     for idx_slice in range(self._data.get_slice_number()):
    #         for type_figure in ["original_data", "warped_data", "projection_corrected", "atlas"]:
    #             for display_annotations in [True, False]:
    #                 # Force no annotation for the original data
    #                 self._storage.return_shelved_object(
    #                     "figures/load_page",
    #                     "figure_basic_image",
    #                     force_update=force_update,
    #                     compute_function=self.compute_figure_basic_image,
    #                     type_figure=type_figure,
    #                     index_image=idx_slice,
    #                     plot_atlas_contours=display_annotations
    #                     if type_figure != "original_data"
    #                     else False,
    #                 )

    #     self._storage.dump_shelved_object(
    #         "figures/load_page", "arrays_basic_figures_computed", True
    #     )

    # def shelve_all_l_array_2D(self, force_update=False, sample=False, brain_1=True):
    #     """This functions precomputes and shelves all the arrays of lipid expression used in a 3D
    #     representation of the brain (through self.compute_3D_volume_figure()). Once everything has
    #     been shelved, a boolean value is stored in the shelve database, to indicate that the arrays
    #     do not need to be recomputed at next app startup.

    #     Args:
    #         force_update (bool, optional): If True, the function will not overwrite existing files.
    #             Defaults to False.
    #         sample (bool, optional): If True, only a fraction of the precomputations are made (for
    #             debug). Default to False.
    #         brain_1 (bool, optional): If True, the data is precomputed for the brain 1. Else for
    #             the brain 2. Defaults to True.
    #     """

    #     # Count number of lipids processed for sampling
    #     n_processed = 0
    #     if sample:
    #         logging.warning("Only a sample of the lipid arrays will be computed!")

    #     # Simulate a click on all lipid names
    #     df_annotations_MAIA = self._data.get_annotations_MAIA_transformed_lipids(brain_1=brain_1)
    #     for name in sorted(df_annotations_MAIA.name.unique()):
    #         structures = df_annotations_MAIA[df_annotations_MAIA["name"] == name].structure.unique()
    #         for structure in sorted(structures):
    #             cations = df_annotations_MAIA[
    #                 (df_annotations_MAIA["name"] == name)
    #                 & (df_annotations_MAIA["structure"] == structure)
    #             ].cation.unique()
    #             for cation in sorted(cations):
    #                 l_selected_lipids = []
    #                 for slice_index in self._data.get_slice_list(
    #                     indices="brain_1" if brain_1 else "brain_2"
    #                 ):
    #                     # Find lipid location
    #                     l_lipid_loc = (
    #                         self._data.get_annotations()
    #                         .index[
    #                             (self._data.get_annotations()["name"] == name)
    #                             & (self._data.get_annotations()["structure"] == structure)
    #                             & (self._data.get_annotations()["slice"] == slice_index)
    #                             & (self._data.get_annotations()["cation"] == cation)
    #                         ]
    #                         .tolist()
    #                     )

    #                     # If several lipids correspond to the selection, we have a problem...
    #                     if len(l_lipid_loc) > 1:
    #                         logging.warning("More than one lipid corresponds to the selection")
    #                         l_lipid_loc = [l_lipid_loc[-1]]
    #                     # If no lipid correspond to the selection, set to -1
    #                     if len(l_lipid_loc) == 0:
    #                         l_lipid_loc = [-1]

    #                     # add lipid index for each slice
    #                     l_selected_lipids.append(l_lipid_loc[0])

    #                 # Get final lipid name
    #                 lipid_string = name + " " + structure + " " + cation

    #                 # If lipid is present in at least one slice
    #                 if np.sum(l_selected_lipids) > -len(
    #                     self._data.get_slice_list(indices="brain_1" if brain_1 else "brain_2")
    #                 ):
    #                     # Build the list of mz boundaries for each peak and each index
    #                     lll_lipid_bounds = [
    #                         [
    #                             [
    #                                 (
    #                                     float(self._data.get_annotations().iloc[index]["min"]),
    #                                     float(self._data.get_annotations().iloc[index]["max"]),
    #                                 )
    #                             ]
    #                             if index != -1
    #                             else None
    #                             for index in [lipid_1_index, -1, -1]
    #                         ]
    #                         for lipid_1_index in l_selected_lipids
    #                     ]

    #                     # Compute 3D figures, selection is limited to one lipid
    #                     name_lipid = lipid_string

    #                     self._storage.return_shelved_object(
    #                         "figures/3D_page",
    #                         "arrays_expression_" + str(brain_1) + "_" + name_lipid + "__",
    #                         force_update=force_update,
    #                         compute_function=self.compute_l_array_2D,
    #                         ignore_arguments_naming=True,
    #                         ll_t_bounds=lll_lipid_bounds,
    #                         brain_1=brain_1,
    #                         cache_flask=None,  # No cache needed since launched at startup
    #                     )

    #                     n_processed += 1
    #                     if n_processed >= 10 and sample:
    #                         return None

    #     # Variable to signal everything has been computed
    #     self._storage.dump_shelved_object(
    #         "figures/3D_page", "arrays_expression_" + str(brain_1) + "_computed", True
    #     )

    def shelve_all_arrays_annotation(self):
        """This functions precomputes and shelves the array of structure annotation used in a
        3D representation of the brain (through self.compute_3D_volume_figure()), at different
        resolutions. Once everything has been shelved, a boolean value is stored in the shelve
        database, to indicate that the arrays do not need to be recomputed at next app startup.
        """
        for decrease_dimensionality_factor in range(2, 13):
            self._storage.return_shelved_object(
                "figures/3D_page",
                "arrays_annotation",
                force_update=False,
                compute_function=self.get_array_of_annotations,
                decrease_dimensionality_factor=decrease_dimensionality_factor,
            )

        # Variable to signal everything has been computed
        self._storage.dump_shelved_object("figures/3D_page", "arrays_annotation_computed", True)

    def compute_heatmap_grid_per_lipid(
        self,
        lipid_name,
        draw=False,
        return_base64_string=False,
        cache_flask=None,
    ):
        """This function creates a grid of heatmaps showing the lipid expression across all slices.

        Args:
            lipid_name (str): Name of the lipid to display
            draw (bool, optional): If True, enables drawing on the figure. Defaults to False.
            return_base64_string (bool, optional): If True, returns base64 string. Defaults to False.
            cache_flask (flask_caching.Cache, optional): Flask cache. Defaults to None.

        Returns:
            go.Figure: A Plotly figure containing a grid of heatmaps for all slices
        """
        logging.info("Starting grid figure computation")

        # Get total number of slices from MaldiData
        n_slices = self._data.get_slice_number()

        # Calculate grid dimensions, convert to Python int to avoid numpy integer issues
        n_cols = 12
        n_rows = int(
            (n_slices + n_cols - 1) // n_cols
        )  # Ceiling division with explicit int conversion

        # Create subplots
        fig = make_subplots(
            rows=n_rows,
            cols=n_cols,
            horizontal_spacing=0.01,
            vertical_spacing=0.01,
        )

        # Add heatmaps for each slice
        valid_count = 0
        max_height = 0
        max_width = 0

        # First pass to determine maximum dimensions for aspect ratio consistency
        for slice_index in range(1, n_slices + 1):
            try:
                image = self._data.extract_lipid_image(float(slice_index), lipid_name)
                if image is not None and image.size > 0:
                    max_height = max(max_height, image.shape[0])
                    max_width = max(max_width, image.shape[1])
            except:
                continue

        # Calculate cell size to maintain aspect ratio
        aspect_ratio = max_height / max_width if max_width > 0 else 1
        cell_width = 100
        cell_height = int(cell_width * aspect_ratio)

        # Second pass to add the traces
        for slice_index in range(1, n_slices + 1):
            try:
                # Calculate row and column position (1-based indexing for subplot)
                row = (valid_count // n_cols) + 1
                col = (valid_count % n_cols) + 1

                # Get lipid image directly from MaldiData
                image = self._data.extract_lipid_image(float(slice_index), lipid_name)

                # Skip if image is None or empty
                if image is None or image.size == 0:
                    continue

                # Flip the image vertically
                image = np.flip(image.T, np.flipud(image), axis=0)

                # Add heatmap to subplot
                fig.add_trace(
                    go.Heatmap(
                        z=image,
                        showscale=False,
                        colorscale="viridis",
                        hoverinfo="none",  # Disable hover to simplify
                    ),
                    row=row,
                    col=col,
                )

                # Add a simple text annotation for slice number
                fig.add_annotation(
                    text=f"{slice_index}",
                    x=0.5,
                    y=0.9,
                    xref=f"x{valid_count+1}",
                    yref=f"y{valid_count+1}",
                    showarrow=False,
                    font=dict(color="white", size=10),
                )

                valid_count += 1

            except Exception as e:
                logging.warning(f"Error processing slice {slice_index}: {str(e)}")
                continue

        # Update layout
        fig.update_layout(
            height=cell_height * n_rows + 100,
            width=cell_width * n_cols + 100,
            showlegend=False,
            margin=dict(t=30, r=10, b=10, l=10),
            template="plotly_dark",
            paper_bgcolor="rgba(0,0,0,0)",  # Darker background
            plot_bgcolor="rgba(0,0,0,0)",  # Darker background
            clickmode="event+select",  # Enable click events
        )

        # Remove all axes, grids and ticks
        fig.update_xaxes(
            visible=False,
            showgrid=False,
            zeroline=False,
            constrain="domain",  # Maintain aspect ratio
            scaleanchor="y",  # Keep x and y scales linked
        )

        fig.update_yaxes(
            visible=False,
            showgrid=False,
            zeroline=False,
            constrain="domain",  # Maintain aspect ratio
            scaleanchor="x",  # Keep x and y scales linked
        )

        # Add a callback for handling double-click events
        fig.update_layout(
            updatemenus=[
                dict(
                    type="buttons",
                    showactive=False,
                    buttons=[
                        dict(
                            label="Reset View",
                            method="relayout",
                            args=[{"xaxis.autorange": True, "yaxis.autorange": True}],
                        )
                    ],
                    x=0.05,
                    y=0.05,
                    xanchor="left",
                    yanchor="bottom",
                )
            ]
        )

        # Add JavaScript for double-click zooming functionality
        fig.update_layout(
            annotations=[
                dict(
                    x=0,
                    y=0,
                    xref="paper",
                    yref="paper",
                    text="Double-click on a plot to zoom in",
                    showarrow=False,
                    font=dict(size=10, color="white"),
                    opacity=0.7,
                    align="left",
                )
            ]
        )

        # Add custom JavaScript for double-click zooming
        fig.update_layout(
            newshape=dict(line_color="yellow"),  # Just to add a hook for the JavaScript
        )

        # Add setup for callback via JavaScript with plotly_doubleclick event
        fig._config = {"responsive": True}

        return fig

    def export_grid_to_plotly(
        self,
        grid_image,
        output_file="brain_sections.html",
        width=None,
        height=None,
    ):
        """
        Export a grid image to an interactive Plotly HTML file.

        Parameters:
        -----------
        grid_image : numpy.ndarray
            RGBA image array of the section grid with shape (dim1, dim2, 4) where 4 = RGB + transparency
        output_file : str
            Output HTML file path
        width : int, optional
            Custom width for the plot (defaults to image width)
        height : int, optional
            Custom height for the plot (defaults to image height)

        Returns:
        --------
        fig : plotly.graph_objects.Figure
            The generated Plotly figure
        """
        # Get dimensions from the image if not specified
        if width is None:
            width = grid_image.shape[1]
        if height is None:
            height = grid_image.shape[0]

        # Check if we need to process the image for Plotly
        if grid_image.dtype != np.uint8:
            # Convert floats (0-1) to uint8 (0-255)
            grid_image_uint8 = (grid_image * 255).astype(np.uint8)
        else:
            grid_image_uint8 = grid_image

        # Ensure we have the right shape for plotly
        if grid_image_uint8.shape[2] == 4:  # RGBA
            # Plotly doesn't handle alpha channel properly in imshow
            # Create an RGB version of the image with white background
            rgb_image = (
                np.ones((grid_image_uint8.shape[0], grid_image_uint8.shape[1], 3), dtype=np.uint8)
                * 255
            )

            # Blend alpha channel
            alpha = grid_image_uint8[:, :, 3].astype(float) / 255
            for c in range(3):  # RGB channels
                rgb_image[:, :, c] = (
                    grid_image_uint8[:, :, c] * alpha + rgb_image[:, :, c] * (1 - alpha)
                ).astype(np.uint8)
        else:
            # If it's already RGB, just use it
            rgb_image = grid_image_uint8

        # Create figure using Plotly Express
        fig = px.imshow(rgb_image, binary_string=True, binary_backend="auto")

        # Update layout with improved settings and dark theme
        fig.update_layout(
            width=width,
            height=height,
            margin=dict(l=0, r=0, b=0, t=30),
            dragmode="pan",  # Set default drag mode to pan instead of zoom
            paper_bgcolor="black",  # Set paper background to black
            plot_bgcolor="black",  # Set plot background to black
        )

        # Update axes to remove tick labels and grid
        fig.update_xaxes(
            showticklabels=False,
            showgrid=False,  # Remove grid lines
            zeroline=False,  # Remove zero line
            showline=False,  # Remove axis line
            constrain="domain",  # Constrains axes to the domain to prevent artificial borders
        )

        fig.update_yaxes(
            showticklabels=False,
            showgrid=False,  # Remove grid lines
            zeroline=False,  # Remove zero line
            showline=False,  # Remove axis line
            scaleanchor="x",  # Forces y-axis to scale with x-axis to maintain aspect ratio
            constrain="domain",  # Constrains axes to the domain to prevent artificial borders
        )

        # Configure for interactive viewing with minimal UI
        config = {
            "scrollZoom": True,  # Enable scroll to zoom
            "displayModeBar": False,  # Hide the mode bar completely
            "doubleClick": "reset",  # Double click to reset the view
        }

        # Save to HTML file
        fig.write_html(output_file, config=config)
        logging.info(f"Interactive visualization saved to {output_file}")

        return fig  # Return the figure in case you want to show it in a notebook

    def compute_heatmap_lipid_genes(
        self,
        lipid=None,
        l_genes=None,
        initial_frame=5,
        brain_1=False,
        set_progress=None,
    ):
        """This functions computes a heatmap representing, on the left side, the expression of a
        given lipid in the (low-resolution, interpolated) MALDI data, and the right side, the
        expressions of the selected genes (in l_genes) in the scRNAseq experiments from the
        molecular atlas data.

        Args:
            lipid (str): The name of the lipid to be displayed. If None, the most expressed lipid
                will be displayed. Defaults to None.
            l_genes (list): The list of gene names to be displayed. If None, the three most
                expressed genes will be displayed. Defaults to None.
            initial_frame   (int, optional): The frame on which the slider is initialized.
            brain_1 (bool, optional): If True, the heatmap will be computed with the data coming
                from the first brain. Else, from the 2nd brain. Defaults to False.
            set_progress: Used as part of the Plotly long callbacks, to indicate the progress of the
                computation in the corresponding progress bar.

        Returns:
            (Plotly.Figure): A Plotly Figure containing a go.Heatmap object representing the
                expression of the selected lipid and genes.
        """

        logging.info("Starting computing heatmap for scRNAseq experiments" + logmem())

        if set_progress is not None:
            set_progress((5, "Loading data"))

        if brain_1:
            x = self._scRNAseq.l_name_lipids_brain_1
            y = self._scRNAseq.array_coef_brain_1
            name_genes = self._scRNAseq.l_genes_brain_1
            name_lipids = self._scRNAseq.l_name_lipids_brain_1
            array_lipids = self._scRNAseq.array_exp_lipids_brain_1
            array_genes = self._scRNAseq.array_exp_genes_brain_1
        else:
            x = self._scRNAseq.l_name_lipids_brain_2
            y = self._scRNAseq.array_coef_brain_2
            name_genes = self._scRNAseq.l_genes_brain_2
            name_lipids = self._scRNAseq.l_name_lipids_brain_2
            array_lipids = self._scRNAseq.array_exp_lipids_brain_2
            array_genes = self._scRNAseq.array_exp_genes_brain_2

        # Get the most expressed lipid and genes if not provided
        if lipid is None and l_genes is None:
            expression = np.mean(array_lipids, axis=0)
            index_sorted = np.argsort(expression)[::-1]
            expression = expression[index_sorted]
            lipids = np.array(x)[index_sorted]
            y_sorted = y[index_sorted, :]
            index_sorted = np.argsort(y_sorted[0, :])[::-1]
            y_sorted = y_sorted[:, index_sorted]
            genes = np.array(name_genes)[index_sorted]
            lipid = lipids[0]
            l_genes = genes[:3]

        # Get coordinates
        x = self._scRNAseq.xmol
        y = -self._scRNAseq.ymol
        z = self._scRNAseq.zmol

        # Get idx lipid and genes
        if lipid is not None:
            idx_lipid = list(name_lipids).index(lipid)
        else:
            idx_lipid = None

        l_idx_genes_with_None = [
            list(name_genes).index(gene) if gene is not None else None for gene in l_genes
        ]
        l_idx_genes = [idx_gene for idx_gene in l_idx_genes_with_None if idx_gene is not None]

        # Build grids on which the data will be interpolated
        x_domain = np.arange(np.min(x), np.max(x), 0.5)
        y_domain = np.arange(np.min(y), np.max(y), 0.1)
        z_domain = np.arange(np.min(z), np.max(z), 0.1)
        x_grid, y_grid, z_grid = np.meshgrid(x_domain, y_domain, z_domain, indexing="ij")

        if set_progress is not None:
            set_progress((15, "Preparing interpolation"))

        # Build data from interpolation since sampling is irregular
        if idx_lipid is not None:
            grid_lipid = griddata(
                np.vstack((x, y, z)).T,
                array_lipids[:, idx_lipid],
                (x_grid, y_grid, z_grid),
                method="linear",
            )
        else:
            grid_lipid = None

        if len(l_idx_genes) == 1:
            grid_genes = griddata(
                np.vstack((x, y, z)).T,
                array_genes[:, l_idx_genes[0]],
                (x_grid, y_grid, z_grid),
                method="linear",
            )
        elif len(l_idx_genes) > 1:
            grid_genes = np.moveaxis(
                np.stack(
                    [
                        griddata(
                            np.vstack((x, y, z)).T,
                            array_genes[:, idx_genes],
                            (x_grid, y_grid, z_grid),
                            method="linear",
                        )
                        if idx_genes is not None
                        else np.zeros_like(x_grid)
                        for idx_genes in l_idx_genes_with_None
                    ]
                ),
                0,
                -1,
            )
        else:
            grid_genes = None

        if set_progress is not None:
            set_progress((75, "Finished interpolation... Building figure"))
        fig = make_subplots(1, 2)

        # Build Figure, with several frames as it will be slidable
        if grid_lipid is not None:
            for i in range(0, grid_lipid.shape[0], 1):
                fig.add_heatmap(
                    z=grid_lipid[i, :, :],
                    row=1,
                    col=1,
                    colorscale="Viridis",
                    visible=True if i == initial_frame else False,
                    showscale=False,
                )
        if grid_genes is not None:
            if len(grid_genes.shape) == 3:
                for i in range(0, grid_genes.shape[0], 1):
                    fig.add_heatmap(
                        z=grid_genes[i, :, :],
                        row=1,
                        col=2,
                        colorscale="Viridis",
                        visible=True if i == initial_frame else False,
                        showscale=False,
                    )
            elif len(grid_genes.shape) == 4:
                for i in range(0, grid_genes.shape[0], 1):
                    fig.add_image(
                        z=grid_genes[i, :, :, :],
                        row=1,
                        col=2,
                        visible=True if i == initial_frame else False,
                    )
        if grid_genes is not None or grid_lipid is not None:
            steps = []
            for i in range(grid_lipid.shape[0]):
                step = dict(
                    method="restyle",
                    args=["visible", [False] * len(fig.data)],
                    label=str(i),
                )
                if grid_lipid is not None and grid_genes is not None:
                    step["args"][1][i] = True
                    step["args"][1][i + grid_lipid.shape[0]] = True
                elif grid_lipid is not None or grid_genes is not None:
                    step["args"][1][i] = True
                steps.append(step)

            sliders = [
                dict(
                    active=initial_frame,
                    steps=steps,
                    pad={"b": 5, "t": 10},
                    len=0.9,
                    x=0.05,
                    y=0.0,
                    currentvalue={
                        "visible": False,
                    },
                )
            ]

            # Layout
            fig.update_layout(
                title_text="Comparison between lipid and gene expression",
                title_x=0.5,
                title_y=0.98,
                margin=dict(t=20, r=20, b=20, l=20),
                template="plotly_dark",
                sliders=sliders,
            )

            # No display of tick labels as they're wrong anyway
            fig.update_layout(
                scene=dict(
                    xaxis=dict(showticklabels=False),
                    yaxis=dict(showticklabels=False),
                ),
                paper_bgcolor="rgba(0,0,0,0.)",
                plot_bgcolor="rgba(0,0,0,0.)",
                yaxis_scaleanchor="x",
            )

            # Reverse y axis if Image has been used
            if grid_genes is not None:
                if len(grid_genes.shape) == 4:
                    fig.update_yaxes(autorange=True, row=1, col=2)

            # Remove tick labels
            fig.update_xaxes(showticklabels=False)  # Hide x axis ticks
            fig.update_yaxes(showticklabels=False)  # Hide y axis ticks

            if set_progress is not None:
                set_progress((90, "Returning figure"))
            return fig

    def compute_lipizones_figure(self):
        """This function computes and returns a figure representing the lipizones visualization.
        The function loads a pre-computed grid image, converts its RGB values, and creates a Plotly
        figure with specific layout settings.

        Returns:
            (go.Figure): A Plotly figure representing the lipizones visualization.
        """
        # Load the pre-computed grid image
        grid_image = np.load("./new_data/grid_image_lipizones.npy")
        rgb_image = grid_image[:, :, :3]

        # Convert RGB values from 1,1,1 (white) to 0,0,0 (black)
        converted_array = rgb_image.copy()
        white_pixels = np.all(converted_array == 1, axis=2)
        for i in range(3):
            converted_array[white_pixels, i] = 0

        rgb_image = converted_array

        # Create figure using Plotly Express with a black background
        fig = px.imshow(rgb_image, binary_string=True, binary_backend="auto")

        # Update layout with improved settings and dark theme
        fig.update_layout(
            width=3648,
            height=1280,
            margin=dict(l=0, r=0, b=0, t=30),
            dragmode="pan",  # Set default drag mode to pan instead of zoom
            paper_bgcolor="black",  # Set paper background to black
            plot_bgcolor="black",  # Set plot background to black
        )

        # Update axes to remove tick labels and grid
        fig.update_xaxes(
            showticklabels=False,
            showgrid=False,  # Remove grid lines
            zeroline=False,  # Remove zero line
            showline=False,  # Remove axis line
            constrain="domain",  # Constrains axes to the domain to prevent artificial borders
        )
        fig.update_yaxes(
            showticklabels=False,
            showgrid=False,  # Remove grid lines
            zeroline=False,  # Remove zero line
            showline=False,  # Remove axis line
            scaleanchor="x",  # Forces y-axis to scale with x-axis to maintain aspect ratio
            constrain="domain",  # Constrains axes to the domain to prevent artificial borders
        )

        return fig<|MERGE_RESOLUTION|>--- conflicted
+++ resolved
@@ -1182,25 +1182,6 @@
             #             (lb_mz, hb_mz) = boundaries
 
             # Cmpute expression image per lipid
-<<<<<<< HEAD
-            image_temp = (
-                self.compute_image_per_lipid(
-                    slice_index,
-                    # lb_mz,
-                    # hb_mz,
-                    RGB_format=True,
-                    # normalize=normalize_independently,
-                    # projected_image=projected_image,
-                    # log=log,
-                    # apply_transform=apply_transform,
-                    lipid_name=lipid_name,
-                    cache_flask=cache_flask,
-                )
-                if lipid_name is not None
-                else np.zeros(self._atlas.image_shape)
-            )
-            # print("image_temp", np.isnan(image_temp).sum(), image_temp.shape[0] * image_temp.shape[1])
-=======
             image_temp = self.compute_image_per_lipid(
                 slice_index,
                 # lb_mz,
@@ -1214,7 +1195,6 @@
                 cache_flask=cache_flask,
             ) if lipid_name is not None else np.full(self._data.image_shape, np.nan) #np.zeros(self._atlas.image_shape)
             print("--------- image_temp ---------", np.isnan(image_temp).sum(), image_temp.shape[0] * image_temp.shape[1])
->>>>>>> 5de434e1
             # if image_temp is not None:
             #     image += image_temp
 
