--- conflicted
+++ resolved
@@ -47,14 +47,4 @@
 
 ## Citing
 
-If this app has been useful to your research work, you can cite our paper: XXX
-
-## About
-
-<<<<<<< HEAD
-The app (frontend and backend) was developed by Colas Droin under the supervision of Gioele La Manno and Giovanni d'Angelo, as part of the Lipid Brain Atlas project. The final version was updated by Luca Fusar Bassini and Francesca Venturi.
-=======
-The app (frontend and backend) was developed by Colas Droin under the supervision of Gioele La Manno and Giovanni d'Angelo, as part of the Lipid Brain Atlas project. Laura Capolupo was involved in data collection and acquisition, Hannah Schede was involded in the development of MAIA. 
-
-# tests_website
->>>>>>> 28b33385
+If this app has been useful to your research work, you can cite our paper: XXX