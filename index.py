# Copyright (c) 2022, Colas Droin. All rights reserved.
# Use of this source code is governed by a BSD-style license that can be found in the LICENSE file.

""" This module is where the app layout is created: the main container, the sidebar and the 
different pages. All the dcc.store, used to store client data across pages, are created here. It is 
also here that the URL routing is done.
"""

# ==================================================================================================
# --- Imports
# ==================================================================================================

# Standard modules
import dash_bootstrap_components as dbc
from dash import dcc, html
from dash.dependencies import Input, Output, State
import uuid
import logging
import dash_mantine_components as dmc

# LBAE modules
from app import app, data, atlas
<<<<<<< HEAD
from pages import (
    sidebar,
    home,
    lipid_selection,
    region_analysis,
    threeD_exploration,
    lipizones_exploration,
)
=======
from pages import sidebar, home, lipid_selection, lp_selection, region_analysis, threeD_exploration
>>>>>>> 5de434e1
from in_app_documentation.documentation import return_documentation
from config import basic_config
from modules.tools.misc import logmem

# ==================================================================================================
# --- App layout
# ==================================================================================================


def return_main_content():
    """This function compute the elements of the app that are shared across pages, including all the
    dcc.store.

    Returns:
        (html.Div): A div containing the corresponding elements.
    """
    # List of empty lipid indexes for the dropdown of page 4, assuming brain 1 is initially selected
    empty_lipid_list = [-1 for i in data.get_slice_list(indices="ReferenceAtlas")]

    # Record session id in case sessions need to be individualized
    session_id = str(uuid.uuid4())

    # Define static content
    main_content = html.Div(
        children=[
            # To handle url since multi-page app
            dcc.Location(id="url", refresh=False),
            # Record session id, useful to trigger callbacks at initialization
            dcc.Store(id="session-id", data=session_id),
            # Record the slider index
            dcc.Store(id="main-slider", data=1),
            # # Record the state of the range sliders for low and high resolution spectra in page 2
            # dcc.Store(id="boundaries-low-resolution-mz-plot"),
            # dcc.Store(id="boundaries-high-resolution-mz-plot"),
            # Record the lipids selected in page 2
            dcc.Store(id="page-2-selected-lipid-1", data=-1),
            dcc.Store(id="page-2-selected-lipid-2", data=-1),
            dcc.Store(id="page-2-selected-lipid-3", data=-1),
            dcc.Store(id="page-2-last-selected-lipids", data=[]),
            # Record the lipid programs selected in page 5
            dcc.Store(id="page-5-selected-lp-1", data=-1),
            dcc.Store(id="page-5-selected-lp-2", data=-1),
            dcc.Store(id="page-5-selected-lp-3", data=-1),
            dcc.Store(id="page-5-last-selected-lps", data=[]),
            
            # Record the lipids selected in page 4
            dcc.Store(id="page-4-selected-lipid-1", data=empty_lipid_list),
            dcc.Store(id="page-4-selected-lipid-2", data=empty_lipid_list),
            dcc.Store(id="page-4-selected-lipid-3", data=empty_lipid_list),
            dcc.Store(id="page-4-last-selected-regions", data=[]),
            dcc.Store(id="page-4-selected-region-1", data=""),
            dcc.Store(id="page-4-selected-region-2", data=""),
            dcc.Store(id="page-4-selected-region-3", data=""),
            dcc.Store(id="page-4-last-selected-lipids", data=[]),
            # Record the shapes drawn in page 3
            dcc.Store(id="dcc-store-color-mask", data=[]),
            dcc.Store(id="dcc-store-reset", data=False),
            dcc.Store(id="dcc-store-shapes-and-masks", data=[]),
            dcc.Store(id="dcc-store-list-idx-lipids", data=[]),
            # Record the annotated paths drawn in page 3
            dcc.Store(id="page-3-dcc-store-path-heatmap"),
            dcc.Store(id="page-3-dcc-store-basic-figure", data=True),
            # Record the computed spectra drawn in page 3
            dcc.Store(id="dcc-store-list-mz-spectra", data=[]),
            # Record the lipids expressed in the region in page 3
            dcc.Store(id="page-3-dcc-store-lipids-region", data=[]),
            # Actual app layout
            html.Div(
                children=[
                    sidebar.layout,
                    html.Div(id="content"),
                    dmc.Center(
                        id="main-paper-slider",
                        style={
                            "position": "fixed",
                            "bottom": "2.5rem",
                            "height": "3rem",
                            "left": "7rem",
                            "right": "1rem",
                            "background-color": "rgba(0, 0, 0, 0.0)",
                        },
                        children=[
                            dmc.Text(
                                id="main-text-slider",
                                children="Rostro-caudal axis (mm): ",
                                class_name="pr-4",
                                size="sm",
                            ),
                            # Reference and Second Atlas sliders
                            dmc.Slider(
                                id="main-slider-1",
                                min=data.get_slice_list(indices="ReferenceAtlas")[0],
                                max=data.get_slice_list(indices="ReferenceAtlas")[-1],
                                step=1,
                                marks=[
                                    {"value": slice_index,
                                     "label": f"{data.get_slice_list(indices='ReferenceAtlas')[3-1]}"# f"{data.get_coordinate(indices='ReferenceAtlas')[slice_index-1]:.2f}"
                                    }
<<<<<<< HEAD
                                    for slice_index in data.get_slice_list(
                                        indices="ReferenceAtlas"
                                    )  # [::3]
=======
                                    for slice_index in data.get_slice_list(indices="ReferenceAtlas")
>>>>>>> 5de434e1
                                ],
                                size="xs",
                                value=data.get_slice_list(indices="ReferenceAtlas")[0],
                                color="cyan",
                                class_name="mt-2 mr-5 ml-2 mb-1 w-50",
                            ),
                            dmc.Slider(
                                id="main-slider-2",
                                min=data.get_slice_list(indices="SecondAtlas")[0],
                                max=data.get_slice_list(indices="SecondAtlas")[-1],
                                step=1,
                                marks=[
<<<<<<< HEAD
                                    {
                                        "value": slice_index,
                                        # Use x coordinate for label
                                        # "label": "{:.2f}".format(
                                        #     # TYPE: int
                                        #     atlas.l_original_coor[int(slice_index) - 1][0, 0][0]
                                        # ),
                                    }
                                    for slice_index in data.get_slice_list(
                                        indices="SecondAtlas"
                                    )  # [::3]
=======
                                    {"value": slice_index}
                                    for slice_index in data.get_slice_list(indices="SecondAtlas")
>>>>>>> 5de434e1
                                ],
                                size="xs",
                                value=data.get_slice_list(indices="SecondAtlas")[0],
                                color="cyan",
                                class_name="mt-2 mr-5 ml-2 mb-1 w-50 d-none",
                            ),
                            # Male brain sliders
                            dmc.Slider(
                                id="main-slider-male1",
                                min=data.get_slice_list(indices="Male1")[0],
                                max=data.get_slice_list(indices="Male1")[-1],
                                step=1,
                                marks=[
                                    {"value": slice_index}
                                    for slice_index in data.get_slice_list(indices="Male1")
                                ],
                                size="xs",
                                value=data.get_slice_list(indices="Male1")[0],
                                color="cyan",
                                class_name="mt-2 mr-5 ml-2 mb-1 w-50 d-none",
                            ),
                            dmc.Slider(
                                id="main-slider-male2",
                                min=data.get_slice_list(indices="Male2")[0],
                                max=data.get_slice_list(indices="Male2")[-1],
                                step=1,
                                marks=[
                                    {"value": slice_index}
                                    for slice_index in data.get_slice_list(indices="Male2")
                                ],
                                size="xs",
                                value=data.get_slice_list(indices="Male2")[0],
                                color="cyan",
                                class_name="mt-2 mr-5 ml-2 mb-1 w-50 d-none",
                            ),
                            dmc.Slider(
                                id="main-slider-male3",
                                min=data.get_slice_list(indices="Male3")[0],
                                max=data.get_slice_list(indices="Male3")[-1],
                                step=1,
                                marks=[
                                    {"value": slice_index}
                                    for slice_index in data.get_slice_list(indices="Male3")
                                ],
                                size="xs",
                                value=data.get_slice_list(indices="Male3")[0],
                                color="cyan",
                                class_name="mt-2 mr-5 ml-2 mb-1 w-50 d-none",
                            ),
                            # Female brain sliders
                            dmc.Slider(
                                id="main-slider-female1",
                                min=data.get_slice_list(indices="Female1")[0],
                                max=data.get_slice_list(indices="Female1")[-1],
                                step=1,
                                marks=[
                                    {"value": slice_index}
                                    for slice_index in data.get_slice_list(indices="Female1")
                                ],
                                size="xs",
                                value=data.get_slice_list(indices="Female1")[0],
                                color="cyan",
                                class_name="mt-2 mr-5 ml-2 mb-1 w-50 d-none",
                            ),
                            dmc.Slider(
                                id="main-slider-female2",
                                min=data.get_slice_list(indices="Female2")[0],
                                max=data.get_slice_list(indices="Female2")[-1],
                                step=1,
                                marks=[
                                    {"value": slice_index}
                                    for slice_index in data.get_slice_list(indices="Female2")
                                ],
                                size="xs",
                                value=data.get_slice_list(indices="Female2")[0],
                                color="cyan",
                                class_name="mt-2 mr-5 ml-2 mb-1 w-50 d-none",
                            ),
                            dmc.Slider(
                                id="main-slider-female3",
                                min=data.get_slice_list(indices="Female3")[0],
                                max=data.get_slice_list(indices="Female3")[-1],
                                step=1,
                                marks=[
                                    {"value": slice_index}
                                    for slice_index in data.get_slice_list(indices="Female3")
                                ],
                                size="xs",
                                value=data.get_slice_list(indices="Female3")[0],
                                color="cyan",
                                class_name="mt-2 mr-5 ml-2 mb-1 w-50 d-none",
                            ),
                            # Pregnant brain sliders
                            dmc.Slider(
                                id="main-slider-pregnant1",
                                min=data.get_slice_list(indices="Pregnant1")[0],
                                max=data.get_slice_list(indices="Pregnant1")[-1],
                                step=1,
                                marks=[
                                    {"value": slice_index}
                                    for slice_index in data.get_slice_list(indices="Pregnant1")
                                ],
                                size="xs",
                                value=data.get_slice_list(indices="Pregnant1")[0],
                                color="cyan",
                                class_name="mt-2 mr-5 ml-2 mb-1 w-50 d-none",
                            ),
                            dmc.Slider(
                                id="main-slider-pregnant2",
                                min=data.get_slice_list(indices="Pregnant2")[0],
                                max=data.get_slice_list(indices="Pregnant2")[-1],
                                step=1,
                                marks=[
                                    {"value": slice_index}
                                    for slice_index in data.get_slice_list(indices="Pregnant2")
                                ],
                                size="xs",
                                value=data.get_slice_list(indices="Pregnant2")[0],
                                color="cyan",
                                class_name="mt-2 mr-5 ml-2 mb-1 w-50 d-none",
                            ),
                            dmc.Slider(
                                id="main-slider-pregnant4",
                                min=data.get_slice_list(indices="Pregnant4")[0],
                                max=data.get_slice_list(indices="Pregnant4")[-1],
                                step=1,
                                marks=[
                                    {"value": slice_index}
                                    for slice_index in data.get_slice_list(indices="Pregnant4")
                                ],
                                size="xs",
                                value=data.get_slice_list(indices="Pregnant4")[0],
                                color="cyan",
                                class_name="mt-2 mr-5 ml-2 mb-1 w-50 d-none",
                            ),
                            dmc.Chips(
                                id="main-brain",
                                data=[
                                    {"value": "ReferenceAtlas", "label": "Brain 1"},
                                    {"value": "SecondAtlas", "label": "Brain 2"},
                                    {"value": "Male1", "label": "Male 1"},
                                    {"value": "Male2", "label": "Male 2"},
                                    {"value": "Male3", "label": "Male 3"},
                                    {"value": "Female1", "label": "Female 1"},
                                    {"value": "Female2", "label": "Female 2"},
                                    {"value": "Female3", "label": "Female 3"},
                                    {"value": "Pregnant1", "label": "Pregnant 1"},
                                    {"value": "Pregnant2", "label": "Pregnant 2"},
                                    {"value": "Pregnant4", "label": "Pregnant 3"},
                                ],
                                value="ReferenceAtlas",
                                direction="column",
                                spacing="sm",
                                align="right",
                                style={
                                    "position": "fixed",
                                    "right": "0.5rem",
                                    "top": "50%",
                                    "transform": "translateY(-50%)",
                                    "zIndex": 1000,
                                    "padding": "1rem",
                                    "borderRadius": "8px",
                                    "display": "flex",
                                    "alignItems": "flex-end",
                                },
                                color="cyan",
                            ),
                        ],
                    ),
                    # Documentation in a bottom drawer
                    dmc.Drawer(
                        children=dmc.Text("To update", size="xl", align="center"),
                        id="documentation-offcanvas",
                        # title="LBAE documentation",
                        opened=False,
                        padding="md",
                        size="85vh",
                        position="bottom",
                    ),
                    # Spinner when switching pages
                    dbc.Spinner(
                        id="main-spinner",
                        color="light",
                        children=html.Div(id="empty-content"),
                        fullscreen=True,
                        fullscreen_style={"left": "6rem", "background-color": "#1d1c1f"},
                        spinner_style={"width": "6rem", "height": "6rem"},
                        delay_hide=100,
                    ),
                ],
            ),
        ],
    )
    return main_content


def return_validation_layout(main_content, initial_slice=1):
    """This function compute the layout of the app, including the main container, the sidebar and
    the different pages.

    Args:
        main_content (html.Div): A div containing the elements of the app that are shared across
            pages.
        initial_slice (int): Index of the slice to be displayed at launch.

    Returns:
        (html.Div): A div containing the layout of the app.
    """
    return html.Div(
        [
            main_content,
            home.layout,
            lipid_selection.return_layout(basic_config, initial_slice),
            lp_selection.return_layout(basic_config, initial_slice),
            # region_analysis.return_layout(basic_config, initial_slice),
            threeD_exploration.return_layout(basic_config, initial_slice),
            lipizones_exploration.return_layout(basic_config, initial_slice),
        ]
    )


# ==================================================================================================
# --- App callbacks
# ==================================================================================================
@app.callback(
    Output("content", "children"),
    Output("empty-content", "children"),
    Input("url", "pathname"),
    State("main-slider", "data"),
    State("main-brain", "value"),
)
def render_page_content(pathname, slice_index, brain):
    """This callback is used as a URL router."""

    # Keep track of the page in the console
    if pathname is not None:
        logging.info("Page" + pathname + " has been selected" + logmem())

    # Set the content according to the current pathname
    if pathname == "/":
        page = home.layout

    elif pathname == "/lipid-selection":
        page = lipid_selection.return_layout(basic_config, slice_index)

    elif pathname == "/lp-selection":
        page = lp_selection.return_layout(basic_config, slice_index)

    # elif pathname == "/region-analysis":
    #     page = region_analysis.return_layout(basic_config, slice_index)

    elif pathname == "/3D-exploration":
        page = threeD_exploration.return_layout(basic_config, slice_index)

    elif pathname == "/lipizones-exploration":
        page = lipizones_exploration.return_layout(basic_config, slice_index)

    else:
        # If the user tries to reach a different page, return a 404 message
        page = dmc.Center(
            dmc.Alert(
                title="404: Not found",
                children=f"The pathname {pathname} was not recognised...",
                color="red",
                class_name="mt-5",
            ),
            class_name="mt-5",
        )
    return page, ""


@app.callback(
    Output("documentation-offcanvas", "opened"),
    [
        Input("sidebar-documentation", "n_clicks"),
    ],
    [State("documentation-offcanvas", "opened")],
)
def toggle_collapse(n1, is_open):
    """This callback triggers the modal windows that toggles the documentation when clicking on the
    corresponding button."""
    if n1:
        return not is_open
    return is_open


@app.callback(
    Output("main-paper-slider", "class_name"), Input("url", "pathname"), prevent_initial_call=False
)
def hide_slider(pathname):
    """This callback is used to hide the slider div when the user is on a page that does not need it.
    """

    # Pages in which the slider is displayed
    l_path_with_slider = [
        "/lipid-selection",
        "/lp-selection",
        "/region-analysis",
        "/3D-exploration",
    ]

    # Set the content according to the current pathname
    if pathname in l_path_with_slider:
        return ""

    else:
        return "d-none"


@app.callback(
    Output("main-slider-1", "style"),
    Output("main-slider-2", "style"),
    Output("main-text-slider", "style"),
    Input("url", "pathname"),
    prevent_initial_call=False,
)
def hide_slider_but_leave_brain(pathname):
    """This callback is used to hide the slider but leave brain chips when needed."""

    # Pages in which the slider is displayed
    l_path_without_slider_but_with_brain = [
        "/3D-exploration",
    ]

    # Set the content according to the current pathname
    if pathname in l_path_without_slider_but_with_brain:
        return {"visibility": "hidden"}, {"visibility": "hidden"}, {"visibility": "hidden"}

    else:
        return {}, {}, {}


@app.callback(
    [Output(f"main-slider-{slider_id}", "class_name") for slider_id in [
        "1", "2", "male1", "male2", "male3", "female1", "female2", "female3", 
        "pregnant1", "pregnant2", "pregnant4"
    ]],
    [Output(f"main-slider-{slider_id}", "value") for slider_id in [
        "1", "2", "male1", "male2", "male3", "female1", "female2", "female3",
        "pregnant1", "pregnant2", "pregnant4"
    ]],
    Input("main-brain", "value"),
    [State(f"main-slider-{slider_id}", "value") for slider_id in [
        "1", "2", "male1", "male2", "male3", "female1", "female2", "female3",
        "pregnant1", "pregnant2", "pregnant4"
    ]],
    prevent_initial_call=False,
)
def update_slider_visibility(brain, *values):
    """This callback is used to update the slider visibility based on the selected brain."""
    # Base class for visible slider
    visible_class = "mt-2 mr-5 ml-2 mb-1 w-50"
    # Base class for hidden slider
    hidden_class = "mt-2 mr-5 ml-2 mb-1 w-50 d-none"
    
    # Initialize all sliders as hidden
    classes = [hidden_class] * 11
    # Keep all values as is
    new_values = list(values)
    
    # Map brain names to slider indices
    brain_to_index = {
        "ReferenceAtlas": 0, "SecondAtlas": 1,
        "Male1": 2, "Male2": 3, "Male3": 4,
        "Female1": 5, "Female2": 6, "Female3": 7,
        "Pregnant1": 8, "Pregnant2": 9, "Pregnant4": 10
    }
    
    # Show only the selected brain's slider 
    if brain in brain_to_index:
        classes[brain_to_index[brain]] = visible_class
    
    return classes + new_values

app.clientside_callback(
    """
    function(value_1, value_2, value_male1, value_male2, value_male3, 
             value_female1, value_female2, value_female3,
             value_pregnant1, value_pregnant2, value_pregnant4, brain){
        const values = {
            'ReferenceAtlas': value_1,
            'SecondAtlas': value_2,
            'Male1': value_male1,
            'Male2': value_male2,
            'Male3': value_male3,
            'Female1': value_female1,
            'Female2': value_female2,
            'Female3': value_female3,
            'Pregnant1': value_pregnant1,
            'Pregnant2': value_pregnant2,
            'Pregnant4': value_pregnant4
        };
        return values[brain] || value_1;
    }
    """,
    Output("main-slider", "data"),
    [Input(f"main-slider-{slider_id}", "value") for slider_id in [
        "1", "2", "male1", "male2", "male3", "female1", "female2", "female3",
        "pregnant1", "pregnant2", "pregnant4"
    ]],
    State("main-brain", "value"),
)
"""This clientside callback is used to update the slider indices with the selected brain."""<|MERGE_RESOLUTION|>--- conflicted
+++ resolved
@@ -20,7 +20,6 @@
 
 # LBAE modules
 from app import app, data, atlas
-<<<<<<< HEAD
 from pages import (
     sidebar,
     home,
@@ -28,10 +27,8 @@
     region_analysis,
     threeD_exploration,
     lipizones_exploration,
-)
-=======
-from pages import sidebar, home, lipid_selection, lp_selection, region_analysis, threeD_exploration
->>>>>>> 5de434e1
+    lp_selection,
+)
 from in_app_documentation.documentation import return_documentation
 from config import basic_config
 from modules.tools.misc import logmem
@@ -130,13 +127,9 @@
                                     {"value": slice_index,
                                      "label": f"{data.get_slice_list(indices='ReferenceAtlas')[3-1]}"# f"{data.get_coordinate(indices='ReferenceAtlas')[slice_index-1]:.2f}"
                                     }
-<<<<<<< HEAD
                                     for slice_index in data.get_slice_list(
                                         indices="ReferenceAtlas"
                                     )  # [::3]
-=======
-                                    for slice_index in data.get_slice_list(indices="ReferenceAtlas")
->>>>>>> 5de434e1
                                 ],
                                 size="xs",
                                 value=data.get_slice_list(indices="ReferenceAtlas")[0],
@@ -149,7 +142,6 @@
                                 max=data.get_slice_list(indices="SecondAtlas")[-1],
                                 step=1,
                                 marks=[
-<<<<<<< HEAD
                                     {
                                         "value": slice_index,
                                         # Use x coordinate for label
@@ -161,10 +153,6 @@
                                     for slice_index in data.get_slice_list(
                                         indices="SecondAtlas"
                                     )  # [::3]
-=======
-                                    {"value": slice_index}
-                                    for slice_index in data.get_slice_list(indices="SecondAtlas")
->>>>>>> 5de434e1
                                 ],
                                 size="xs",
                                 value=data.get_slice_list(indices="SecondAtlas")[0],
